--- conflicted
+++ resolved
@@ -15,11 +15,7 @@
 method: random
 run_cap: 50
 parameters:
-<<<<<<< HEAD
-    equation:
-=======
     boundary_condition:
->>>>>>> 988e6b02
         value: poisson_cos_sum
     num_steps:
         value: 500_000
