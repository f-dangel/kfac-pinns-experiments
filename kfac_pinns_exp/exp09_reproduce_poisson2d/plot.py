--- conflicted
+++ resolved
@@ -19,19 +19,6 @@
     show_sweeps(entity, project)
 
 sweep_ids = {  # ids from the wandb agent
-<<<<<<< HEAD
-    "qazssgpv": "SGD",
-    "fnybn816": "Adam",
-    "o2i8i1ly": "Hessian-free",
-    "765f4ehv": "LBFGS",
-    "2dyhpat8": "ENGD (full)",
-    "s99lpfkr": "ENGD (layer-wise)",
-    "lifmrlda": "ENGD (diagonal)",
-    "k38qh5u7": "KFAC",
-    "85oxf9bl": "KFAC (empirical)",
-    "euujavez": "KFAC (forward-only)",
-    "cbcg6zfg": "KFAC (heuristic damping)",
-=======
     "jbm3npeb": "SGD",
     "go33jqg3": "Adam",
     "t0z0cb0w": "Hessian-free",
@@ -42,7 +29,6 @@
     "eyie7x7p": "KFAC",
     "me0h1w7f": "KFAC (empirical)",
     "lmi1pnbh": "KFAC (forward-only)",
->>>>>>> 9e463bcc
 }
 
 # color options: https://jiffyclub.github.io/palettable/colorbrewer/
@@ -57,7 +43,6 @@
     "KFAC": "black",
     "KFAC (empirical)": "gray",
     "KFAC (forward-only)": "lightgray",
-    "KFAC (heuristic damping)": "black",
 }
 
 linestyles = {
@@ -71,7 +56,6 @@
     "KFAC": "-",
     "KFAC (empirical)": "-",
     "KFAC (forward-only)": "-",
-    "KFAC (heuristic damping)": "dashed",
 }
 
 HEREDIR = path.dirname(path.abspath(__file__))
