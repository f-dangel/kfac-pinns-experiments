--- conflicted
+++ resolved
@@ -35,15 +35,9 @@
 sweep_ids = {  # ids from the wandb agent
     "v3178taw": "SGD",
     "urjj9pba": "Adam",
-<<<<<<< HEAD
-    "2dhd7li6": "Hessian-free",  # original submission (contains scaling bug)
-    "evgkvzsf": "Hessian-free",  # after bug-fix
-    "ongi18pc": "Hessian-free",  # after bug-fix + fine-tuning
-=======
     # "2dhd7li6": "Hessian-free",  # original submission (contains scaling bug)
     # "evgkvzsf": "Hessian-free",  # after bug-fix
     "xf6hd0te": "Hessian-free",  # after bug-fix + fine-tuning
->>>>>>> 1ba10431
     "n4sfch09": "LBFGS",
     "mukgr9h9": "ENGD (full)",
     "a4auf0xl": "ENGD (layer-wise)",
