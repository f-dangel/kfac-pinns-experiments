--- conflicted
+++ resolved
@@ -13,8 +13,4 @@
 source  ~/anaconda3/etc/profile.d/conda.sh
 conda activate kfac_pinns_exp
 
-<<<<<<< HEAD
-wandb agent --count 1 kfac-pinns/heat1d/sddr7a9a
-=======
-wandb agent --count 1 kfac-pinns/heat1d/f4wk45ly
->>>>>>> 91d3bf09
+wandb agent --count 1 kfac-pinns/heat1d/sddr7a9a