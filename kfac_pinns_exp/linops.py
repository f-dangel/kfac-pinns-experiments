"""Implements linear operators."""

from math import sqrt
from typing import List

from einops import einsum
from torch import Tensor, cat, zeros
from torch.autograd import grad
from torch.nn import Linear, Module

from kfac_pinns_exp import (
    fokker_planck_isotropic_equation,
    heat_equation,
    log_fokker_planck_isotropic_equation,
    poisson_equation,
)
from kfac_pinns_exp.pinn_utils import (
    evaluate_boundary_loss_with_layer_inputs_and_grad_outputs,
)


class GramianLinearOperator:
    """Class for linear operators representing a Gramian.

    Pre-computes the information required to multiply with the Gramian in one
    backward pass. This saves computation when doing multiple Gramian-vector
    products, compared to matrix-free multiplication with the Gramian based on
    nested autodiff.

    Attributes:
        SUPPORTED_APPROXIMATIONS: The supported Gramian approximations.
        SUPPORTED_GGN_TYPES: The supported GGN types.
        SUPPORTED_LOSS_TYPES: The supported loss types.
        EVAL_FNS: The functions to evaluate the loss, inputs and output gradients
            for each equation type.
    """

    SUPPORTED_APPROXIMATIONS = {"full", "per_layer"}
    SUPPORTED_GGN_TYPES = {"type-2"}
    SUPPORTED_LOSS_TYPES = {"interior", "boundary"}
    EVAL_FNS = {
        "poisson": {
            "interior": poisson_equation.evaluate_interior_loss_with_layer_inputs_and_grad_outputs,  # noqa: B950
            "boundary": evaluate_boundary_loss_with_layer_inputs_and_grad_outputs,
        },
        "heat": {
            "interior": heat_equation.evaluate_interior_loss_with_layer_inputs_and_grad_outputs,  # noqa: B950
            "boundary": evaluate_boundary_loss_with_layer_inputs_and_grad_outputs,
        },
        "fokker-planck-isotropic": {
            "interior": fokker_planck_isotropic_equation.evaluate_interior_loss_with_layer_inputs_and_grad_outputs,  # noqa: B950
            "boundary": evaluate_boundary_loss_with_layer_inputs_and_grad_outputs,
        },
        "log-fokker-planck-isotropic": {
            "interior": log_fokker_planck_isotropic_equation.evaluate_interior_loss_with_layer_inputs_and_grad_outputs,  # noqa: B950
            "boundary": evaluate_boundary_loss_with_layer_inputs_and_grad_outputs,
        },
    }

    def __init__(
        self,
        equation: str,
        layers: List[Module],
        X: Tensor,
        y: Tensor,
        loss_type: str,
        ggn_type: str = "type-2",
        approximation: str = "full",
    ):
        """Pre-compute the information for the Gramian-vector product.

        Args:
            equation: The type of equation to solve.
            layers: The neural network's layers.
            X: The input data tensor.
            y: The target data tensor.
            loss_type: The type of loss to use. Can be `'interior'` or `'boundary'`.
            ggn_type: The type of GGN to use. Default: `'type-2'`.
            approximation: The Gramian approximation. Can be `'full'` or `'per_layer'`.

        Raises:
            NotImplementedError: If there are trainable parameters in unsupported
                layers.
            ValueError: For unsupported values of `approximation`.
            ValueError: For unsupported values of `ggn_type`.
        """
        self.layers = layers
        self.batch_size = X.shape[0]
        self.ggn_type = ggn_type
        self.equation = equation
        self.loss_type = loss_type

        if ggn_type not in self.SUPPORTED_GGN_TYPES:
            raise ValueError(
                f"GGN type {ggn_type!r} not supported. "
                f"Choose from {self.SUPPORTED_GGN_TYPES}."
            )

        if approximation not in self.SUPPORTED_APPROXIMATIONS:
            raise ValueError(
                f"Approximation {approximation!r} not supported. "
                f"Choose from {self.SUPPORTED_APPROXIMATIONS}."
            )
        self.approximation = approximation

        self.layer_idxs = []
        for idx, layer in enumerate(layers):
            if isinstance(layer, Linear):
                if (
                    layer.weight.requires_grad
                    and layer.bias is not None
                    and layer.bias.requires_grad
                ):
                    self.layer_idxs.append(idx)
                elif any(p.requires_grad for p in layer.parameters()):
                    raise NotImplementedError(
                        "Trainable linear layers must have differentiable weight+bias."
                    )
            elif any(p.requires_grad for p in layer.parameters()):
                raise NotImplementedError(
                    "Trainable parameters must be in linear layers."
                )

        self.params = sum(
            (list(layers[idx].parameters()) for idx in self.layer_idxs), []
        )
        # compute quantities required for Gramian-vector products
        eval_fn = self.EVAL_FNS[equation][loss_type]
        loss, self.layer_inputs, self.layer_grad_outputs = eval_fn(
            layers, X, y, ggn_type
        )

        # `grad_outputs` have scaling `1/N`, but we need `1/sqrt(N)` for the matvec
        batch_size = X.shape[0]
        for g_out in self.layer_grad_outputs.values():
            g_out.mul_(sqrt(batch_size))

        self.grad = grad(loss, self.params, allow_unused=True, materialize_grads=True)

    def __matmul__(self, v: Tensor) -> Tensor:
        """Multiply the Gramian onto a vector or matrix.

        Args:
            v: The vector or matrix to multiply with the Gramian. Has shape `[D]` or
                `[D, N]` where `D` is the total number of parameters in the network
                and `N` is the number of vectors to multiply.

        Returns:
            The result of the Gramian-vector product. Has shape `[D]` or `[D, N]`.
        """
        is_vector = v.ndim == 1
        num_vectors = 1 if is_vector else v.shape[1]

        # split into parameters
        v = [
            v_p.reshape(*p.shape, num_vectors)
            for v_p, p in zip(v.split([p.numel() for p in self.params]), self.params)
        ]

        # matrix-vector product in list format
        matmul_func = {"full": self._matmul_full, "per_layer": self._matmul_per_layer}[
            self.approximation
        ]
        Gv = matmul_func(v)

        # flatten and concatenate
        Gv = cat([Gv_p.flatten(end_dim=-2) for Gv_p in Gv])
        return Gv.squeeze(-1) if is_vector else Gv

    def _matmul_full(self, v_list: List[Tensor]) -> List[Tensor]:
        """Multiply the full Gramian onto a matrix.

        Args:
            v_list: The matrix to multiply with the Gramian in list format.
                Each entry has shape `[*p.shape, N]` where `p` is a parameter tensor
                and `N` is the number of vectors to multiply.

        Returns:
            The result of the Gramian-matrix product in list format. Has same shape
            as `v_list`.
        """
        (dev,) = {v.device for v in v_list}
        (dt,) = {v.dtype for v in v_list}
        (num_vectors,) = {v.shape[-1] for v in v_list}
        JT_v = zeros(self.batch_size, num_vectors, device=dev, dtype=dt)

        # multiply with the transpose Jacobian
        for i, layer_idx in enumerate(self.layer_idxs):
            z = self.layer_inputs[layer_idx]
            g = self.layer_grad_outputs[layer_idx]
            # combine weight and bias
<<<<<<< HEAD
            v_idx = cat([v_list[2 * i], v_list[2 * i + 1].unsqueeze(-1)], dim=1)
            # NOTE Doing this in one einsum is a lot slower
            temp = einsum(g, v_idx, "n ... d_out, d_out d_in -> n ... d_in")
            JT_v.add_(einsum(z, temp, "n ... d_in, n ... d_in -> n"))
=======
            v_idx = cat([v_list[2 * i], v_list[2 * i + 1].unsqueeze(1)], dim=1)
            JT_v.add_(
                einsum(z, g, v_idx, "n ... d_in, n ... d_out, d_out d_in v -> n v")
            )
>>>>>>> d3c4d28d

        result = []

        # multiply with the Jacobian
        for layer_idx in self.layer_idxs:
            z = self.layer_inputs[layer_idx]
            g = self.layer_grad_outputs[layer_idx]
<<<<<<< HEAD
            # NOTE Doing this in one einsum is a lot slower
            temp = einsum(g, JT_v, "n ... d_out, n -> n ... d_out")
            v_idx = einsum(z, temp, "n ... d_in, n ... d_out -> d_out d_in")
=======
            v_idx = einsum(z, g, JT_v, "n ... d_in, n ... d_out, n v -> d_out d_in v")
>>>>>>> d3c4d28d
            # un-combine weight and bias
            result.extend([v_idx[:, :-1], v_idx[:, -1]])

        return result

    def _matmul_per_layer(self, v_list: List[Tensor]) -> List[Tensor]:
        """Multiply the per-layer Gramian onto a matrix.

        Args:
            v_list: The matrix to multiply with the Gramian in list format.
                Each entry has shape `[*p.shape, N]` where `p` is a parameter tensor
                and `N` is the number of vectors to multiply.

        Returns:
            The result of the Gramian-matrix product in list format. Has same shape
            as `v_list`.
        """
        result = []

        # multiply with the per-layer Gramian
        for i, layer_idx in enumerate(self.layer_idxs):
            z = self.layer_inputs[layer_idx]
            g = self.layer_grad_outputs[layer_idx]
            # combine weight and bias
            v_idx = cat([v_list[2 * i], v_list[2 * i + 1].unsqueeze(1)], dim=1)
            # multiply with JJT
            JT_v = einsum(z, g, v_idx, "n ... d_in, n ... d_out, d_out d_in v -> n v")
            v_idx = einsum(z, g, JT_v, "n ... d_in, n ... d_out, n v -> d_out d_in v")
            # un-combine weight and bias
            result.extend([v_idx[:, :-1], v_idx[:, -1]])

        return result<|MERGE_RESOLUTION|>--- conflicted
+++ resolved
@@ -189,17 +189,10 @@
             z = self.layer_inputs[layer_idx]
             g = self.layer_grad_outputs[layer_idx]
             # combine weight and bias
-<<<<<<< HEAD
-            v_idx = cat([v_list[2 * i], v_list[2 * i + 1].unsqueeze(-1)], dim=1)
+            v_idx = cat([v_list[2 * i], v_list[2 * i + 1].unsqueeze(1)], dim=1)
             # NOTE Doing this in one einsum is a lot slower
-            temp = einsum(g, v_idx, "n ... d_out, d_out d_in -> n ... d_in")
-            JT_v.add_(einsum(z, temp, "n ... d_in, n ... d_in -> n"))
-=======
-            v_idx = cat([v_list[2 * i], v_list[2 * i + 1].unsqueeze(1)], dim=1)
-            JT_v.add_(
-                einsum(z, g, v_idx, "n ... d_in, n ... d_out, d_out d_in v -> n v")
-            )
->>>>>>> d3c4d28d
+            temp = einsum(g, v_idx, "n ... d_out, d_out d_in v -> n ... d_in v")
+            JT_v.add_(einsum(z, temp, "n ... d_in, n ... d_in v -> n v"))
 
         result = []
 
@@ -207,13 +200,9 @@
         for layer_idx in self.layer_idxs:
             z = self.layer_inputs[layer_idx]
             g = self.layer_grad_outputs[layer_idx]
-<<<<<<< HEAD
             # NOTE Doing this in one einsum is a lot slower
-            temp = einsum(g, JT_v, "n ... d_out, n -> n ... d_out")
-            v_idx = einsum(z, temp, "n ... d_in, n ... d_out -> d_out d_in")
-=======
-            v_idx = einsum(z, g, JT_v, "n ... d_in, n ... d_out, n v -> d_out d_in v")
->>>>>>> d3c4d28d
+            temp = einsum(g, JT_v, "n ... d_out, n v -> n ... d_out v")
+            v_idx = einsum(z, temp, "n ... d_in, n ... d_out v -> d_out d_in v")
             # un-combine weight and bias
             result.extend([v_idx[:, :-1], v_idx[:, -1]])
 
