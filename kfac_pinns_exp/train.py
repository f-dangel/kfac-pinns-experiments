--- conflicted
+++ resolved
@@ -315,10 +315,7 @@
 
 def main():  # noqa: C901
     """Execute training with the specified command line arguments."""
-<<<<<<< HEAD
-=======
     # NOTE Do not move this down as the parsers remove arguments from argv
->>>>>>> 3cde294c
     cmd = " ".join(["python"] + argv)
     args = parse_general_args(verbose=True)
     dev, dt = device("cuda" if cuda.is_available() else "cpu"), args.dtype
