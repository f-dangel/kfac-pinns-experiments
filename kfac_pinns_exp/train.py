--- conflicted
+++ resolved
@@ -45,11 +45,6 @@
 from kfac_pinns_exp.train_utils import DataLoader, KillTrigger, LoggingTrigger
 from kfac_pinns_exp.utils import latex_float
 
-<<<<<<< HEAD
-SUPPORTED_OPTIMIZERS = ["KFAC", "SGD", "Adam", "ENGD", "LBFGS", "HessianFree"]
-SUPPORTED_EQUATIONS = ["poisson", "heat", "fokker-planck-isotropic"]
-SUPPORTED_MODELS = [
-=======
 SUPPORTED_OPTIMIZERS = {
     "KFAC",
     "SGD",
@@ -61,7 +56,6 @@
 }
 SUPPORTED_EQUATIONS = {"poisson", "heat", "fokker-planck"}
 SUPPORTED_MODELS = {
->>>>>>> 50c77fbe
     "mlp-tanh-64",
     "mlp-tanh-64-48-32-16",
     "mlp-tanh-64-64-48-48",
@@ -74,14 +68,8 @@
     "u_weinan",
     "u_weinan_norm",
     "sin_sum",
-<<<<<<< HEAD
     "gaussian",
-]
-=======
-    "isotropic_gaussian",
 }
->>>>>>> 50c77fbe
-
 SOLUTIONS = {
     "poisson": {
         "sin_product": poisson_equation.u_sin_product,
