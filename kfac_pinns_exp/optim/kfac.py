"""Implements the KFAC-for-PINNs optimizer."""

from argparse import ArgumentParser, Namespace
from math import sqrt
from typing import Dict, List, Tuple, Union

<<<<<<< HEAD
from backpack.hessianfree.ggnvp import ggn_vector_product_from_plist
from torch import Tensor, arange, cat, dtype, float64, no_grad
from torch.autograd import grad
=======
from backpack.hessianfree.rop import jacobian_vector_product
from torch import Tensor, cat, dtype, eye, float64, tensor
>>>>>>> 58f9d4c1
from torch.nn import Module
from torch.optim import Optimizer

from kfac_pinns_exp import heat_equation, poisson_equation
from kfac_pinns_exp.inverse_kronecker_sum import InverseKroneckerSum
from kfac_pinns_exp.kfac_utils import check_layers_and_initialize_kfac
from kfac_pinns_exp.optim.engd import ENGD_DEFAULT_LR
from kfac_pinns_exp.optim.line_search import (
    grid_line_search,
    parse_grid_line_search_args,
)
from kfac_pinns_exp.parse_utils import parse_known_args_and_remove_from_argv
from kfac_pinns_exp.utils import exponential_moving_average


def parse_KFAC_args(verbose: bool = False, prefix="KFAC_") -> Namespace:
    """Parse command-line arguments for `KFAC`.

    Args:
        verbose: Whether to print the parsed arguments. Default: `False`.
        prefix: The prefix for the arguments. Default: `'KFAC_'`.

    Returns:
        A namespace with the parsed arguments.
    """
    DTYPES = {"float64": float64}
    parser = ArgumentParser(description="Parse arguments for setting up KFAC.")

    parser.add_argument(
        f"--{prefix}lr",
        help="Learning rate or line search strategy for the optimizer.",
        default="grid_line_search",
    )
    parser.add_argument(
        f"--{prefix}damping",
        type=float,
        help="Damping factor for the optimizer.",
        required=True,
    )
    parser.add_argument(
        f"--{prefix}T_kfac",
        type=int,
        help="Update frequency of KFAC matrices.",
        default=1,
    )
    parser.add_argument(
        f"--{prefix}T_inv",
        type=int,
        help="Update frequency of the inverse KFAC matrices.",
        default=1,
    )
    parser.add_argument(
        f"--{prefix}ema_factor",
        type=float,
        help="Exponential moving average factor for the KFAC matrices.",
        default=0.95,
    )
    parser.add_argument(
        f"--{prefix}ggn_type",
        type=str,
        choices=KFAC.SUPPORTED_GGN_TYPES,
        help="Determines type of backpropagated error used to compute KFAC.",
        default="type-2",
    )
    parser.add_argument(
        f"--{prefix}kfac_approx",
        type=str,
        choices=KFAC.SUPPORTED_KFAC_APPROXIMATIONS,
        help="Approximation method for the KFAC matrices.",
        default="expand",
    )
    parser.add_argument(
        f"--{prefix}inv_strategy",
        type=str,
        choices=["invert kronecker sum"],
        help="Inversion strategy for KFAC.",
        default="invert kronecker sum",
    )
    parser.add_argument(
        f"--{prefix}inv_dtype",
        type=str,
        choices=DTYPES.keys(),
        help="Data type for the inverse KFAC matrices.",
        default="float64",
    )
    parser.add_argument(
        f"--{prefix}initialize_to_identity",
        action="store_true",
        help="Whether to initialize the KFAC matrices to identity.",
    )
    parser.add_argument(
        f"--{prefix}equation",
        type=str,
        choices=KFAC.SUPPORTED_EQUATIONS,
        help="The equation to solve.",
        default="poisson",
    )
    parser.add_argument(
        f"--{prefix}damping_heuristic",
        type=str,
        choices=KFAC.SUPPORTED_DAMPING_HEURISTICS,
        help="How to distribute the damping onto the two Kronecker factors.",
        default="same",
    )
    parser.add_argument(
        f"--{prefix}adaptive_damping",
        action="store_true",
        help="Whether to use adaptive Levenberg-Marquardt damping.",
        default=False,
    )
    parser.add_argument(
        f"--{prefix}momentum",
        type=float,
        help="Momentum on the update.",
        default=0.0,
    )

    args = parse_known_args_and_remove_from_argv(parser)
    # overwrite inv_dtype with value from dictionary
    inv_dtype = f"{prefix}inv_dtype"
    setattr(args, inv_dtype, DTYPES[getattr(args, inv_dtype)])

    # overwrite the lr value
    lr = f"{prefix}lr"
    if any(char.isdigit() for char in getattr(args, lr)):
        setattr(args, lr, float(getattr(args, lr)))

    if getattr(args, lr) == "grid_line_search":
        # generate the grid from the command line arguments and overwrite the
        # `lr` entry with a tuple containing the grid
        grid = parse_grid_line_search_args(verbose=verbose)
        setattr(args, lr, (getattr(args, lr), grid))
    if getattr(args, lr) == "auto":
        # use a small learning rate for the first step
        lr_init = 1e-6
        setattr(args, lr, (getattr(args, lr), lr_init))

    if verbose:
        print("Parsed arguments for KFAC: ", args)

    return args


class KFAC(Optimizer):
    """KFAC optimizer for PINN problems.

    Attributes:
        SUPPORTED_KFAC_APPROXIMATIONS: Available KFAC approximations. Supports
            KFAC-expand and KFAC-reduce.
        SUPPORTED_GGN_TYPES: Available approximations of the GGN used to approximate
            KFAC. Currently supports `'type-2'`, `'empirical'`, and `'forward-only'`
            (ordered in descending computational cost and approximation quality).
        SUPPORTED_EQUATIONS: Available equations to solve. Currently supports the
            Poisson (`'poisson'`) and heat (`'heat'`) equations.
        SUPPORTED_DAMPING_HEURISTICS: Available damping heuristics how to distribute
            the damping onto the two Kronecker factors. Currently supports `'same'`
            and `'trace-norm'` (from Martens et al. (2015), Section 6.3 in
            https://arxiv.org/pdf/1503.05671).
    """

    SUPPORTED_KFAC_APPROXIMATIONS = {"expand", "reduce"}
    SUPPORTED_GGN_TYPES = {"type-2", "empirical", "forward-only"}
    SUPPORTED_EQUATIONS = {"poisson", "heat"}
    SUPPORTED_DAMPING_HEURISTICS = {"same", "trace-norm"}

    def __init__(
        self,
        layers: List[Module],
        damping: float,
        lr: Union[float, Tuple[str, Union[List[float], float]]] = ENGD_DEFAULT_LR,
        T_kfac: int = 1,
        T_inv: int = 1,
        ema_factor: float = 0.95,
        kfac_approx: str = "expand",
        inv_strategy: str = "invert kronecker sum",
        ggn_type: str = "type-2",
        inv_dtype: dtype = float64,
        initialize_to_identity: bool = False,
        equation: str = "poisson",
        damping_heuristic: str = "same",
        adaptive_damping: bool = False,
        momentum: float = 0.0,
    ) -> None:
        """Set up the optimizer.

        Limitations:
            - No parameter group support. Can only train all parameters.

        Args:
            layers: List of layers of the neural network.
            damping: Damping factor. Must be positive.
            lr: The learning rate, line search or momentum strategy:
                - If a float, this will be used as constant learning rate.
                - If a tuple of the form `('grid_line_search', grid)` with grid a list
                  of step size candidates, the optimizer will perform a grid search
                  along the update direction and choose the best candidate.
                - If a tuple of the form `('auto', init_lr)`, the optimizer will auto-
                  matically determine the learning rate and momentum at each iteration
                  and use the initial learning rate for the first step, as the
                  heuristic depends on the previous update. See Section 7 of the KFAC
                  paper (https://arxiv.org/pdf/1503.05671) for details.
            T_kfac: Positive integer specifying the update frequency for
                the boundary and the interior terms' KFACs. Default is `1`.
            T_inv: Positive integer specifying the preconditioner update
                frequency. Default is `1`.
            ema_factor: Exponential moving average factor for the KFAC factors. Must be
                in `[0, 1)`. Default is `0.95`.
            kfac_approx: KFAC approximation method. Must be either `'expand'`, or
                `'reduce'`. Defaults to `'expand'`.
            ggn_type: Type of the GGN to use. This influences the backpropagted error
                used to compute the KFAC matrices. Can be either `'type-2'`,
                `'empirical'`, or `'forward-only'`. Default: `'type-2'`.
            inv_strategy: Inversion strategy. Must `'invert kronecker sum'`. Default is
                `'invert kronecker sum'`.
            inv_dtype: Data type to carry out the curvature inversion. Default is
                `torch.float64`. The preconditioner will be converted back to the same
                data type as the parameters after the inversion.
            initialize_to_identity: Whether to initialize the KFAC factors to the
                identity matrix. Default is `False` (initialize with zero).
            equation: Equation to solve. Currently supports `'poisson'` and `'heat'`.
                Default: `'poisson'`.
            damping_heuristic: How to distribute the damping onto the two Kronecker
                factors. Currently supports `'same'` and `'trace-norm` (see Section 6.3
                of https://arxiv.org/pdf/1503.05671). Default is `'same'`.
            adaptive_damping: Whether to use adaptive damping with LM heuristic.
                Default is `False`. See Section 6.5 of https://arxiv.org/pdf/1503.05671.
            momentum: Momentum on the update. Default: `0.0`.

        Raises:
            ValueError: If the supplied equation is unsupported.
        """
        defaults = dict(
            lr=lr,
            damping_interior=damping,
            damping_boundary=damping,
            T_kfac=T_kfac,
            T_inv=T_inv,
            ema_factor=ema_factor,
            kfac_approx=kfac_approx,
            ggn_type=ggn_type,
            inv_strategy=inv_strategy,
            inv_dtype=inv_dtype,
            initialize_to_identity=initialize_to_identity,
            damping_heuristic=damping_heuristic,
            momentum=momentum,
        )
        params = sum((list(layer.parameters()) for layer in layers), [])
        super().__init__(params, defaults)
        self._check_hyperparameters()

        if equation not in self.SUPPORTED_EQUATIONS:
            raise ValueError(
                f"Equation {equation} not supported."
                f" Supported are: {self.SUPPORTED_EQUATIONS}."
            )
        self.equation = equation
        self.adaptive_damping = adaptive_damping

        # initialize KFAC matrices for the interior and boundary term
        self.kfacs_interior = check_layers_and_initialize_kfac(
            layers, initialize_to_identity=initialize_to_identity
        )
        self.kfacs_boundary = check_layers_and_initialize_kfac(
            layers, initialize_to_identity=initialize_to_identity
        )

        self.steps = 0
        self.inv: Dict[int, Union[InverseKroneckerSum, Tensor]] = {}
        self.layers = layers
        self.layer_idxs = [
            idx for idx, layer in enumerate(self.layers) if list(layer.parameters())
        ]

    def step(
        self, X_Omega: Tensor, y_Omega: Tensor, X_dOmega: Tensor, y_dOmega: Tensor
    ) -> Tuple[Tensor, Tensor]:
        """Take a step.

        Args:
            X_Omega: Input for the interior loss.
            y_Omega: Target for the interior loss.
            X_dOmega: Input for the boundary loss.
            y_dOmega: Target for the boundary loss.

        Returns:
            Tuple of the interior and boundary loss before taking the step.
        """
        loss_interior = self.eval_loss_and_update_kfac(X_Omega, y_Omega, "interior")
        loss_interior.backward()
        loss_boundary = self.eval_loss_and_update_kfac(X_dOmega, y_dOmega, "boundary")
        loss_boundary.backward()

        self.update_preconditioner()

        directions = []
        for layer_idx in self.layer_idxs:
            nat_grad_weight, nat_grad_bias = self.compute_natural_gradient(layer_idx)
            directions.extend([-nat_grad_weight, -nat_grad_bias])

        if self.adaptive_damping and self.steps % 5 == 0:
            before = sum(
                ([p.clone() for p in mod.parameters()] for mod in self.layers), []
            )

        self._update_parameters(directions, X_Omega, y_Omega, X_dOmega, y_dOmega)

        if self.adaptive_damping and self.steps % 5 == 0:
            now = sum((list(mod.parameters()) for mod in self.layers), [])
            step = [n - b for n, b in zip(now, before)]
            self.update_damping(step, X_Omega, y_Omega, "interior")
            self.update_damping(step, X_dOmega, y_dOmega, "boundary")

        self.steps += 1

        return loss_interior, loss_boundary

    def update_preconditioner(self) -> None:
        """Update the inverse damped KFAC."""
        group = self.param_groups[0]
        T_inv = group["T_inv"]

        if self.steps % T_inv != 0:
            return

        inv_dtype = group["inv_dtype"]
        damping_interior = group["damping_interior"]
        damping_boundary = group["damping_boundary"]
        damping_heuristic = group["damping_heuristic"]

        # compute the KFAC inverse
        for layer_idx in self.layer_idxs:
            # NOTE that in the literature (column-stacking), KFAC w.r.t. the flattened
            # weights is A₁ ⊗ A₂ + B₁ ⊗ B₂. However, in code we use row-stacking
            # flattening. Effectively, we have to swap the Kronecker factors to obtain
            # KFAC w.r.t. the flattened (row-stacking) weights.
            A2, A1 = self.kfacs_interior[layer_idx]
            B2, B1 = self.kfacs_boundary[layer_idx]

            A2, A1 = self.add_damping(A2, A1, damping_interior, damping_heuristic)
            B2, B1 = self.add_damping(B2, B1, damping_boundary, damping_heuristic)

            self.inv[layer_idx] = InverseKroneckerSum(  # noqa: B909
                A1, A2, B1, B2, inv_dtype=inv_dtype
            )

    def compute_natural_gradient(self, layer_idx: int) -> Tuple[Tensor, Tensor]:
        """Compute the natural gradient for the specified layer.

        Args:
            layer_idx: Index of the layer for which the natural gradient is computed.

        Returns:
            Tuple of natural gradients for the weight and bias.
        """
        layer = self.layers[layer_idx]
        grad_combined = cat(
            [layer.weight.grad.data, layer.bias.grad.data.unsqueeze(-1)], dim=1
        )
        _, d_in = layer.weight.shape
        nat_grad_combined = self.inv[layer_idx] @ grad_combined
        nat_grad_weight, nat_grad_bias = nat_grad_combined.split([d_in, 1], dim=1)
        return nat_grad_weight, nat_grad_bias.squeeze(1)

    def _check_hyperparameters(self):  # noqa: C901
        """Check the hyperparameters for the KFAC optimizer.

        Raises:
            ValueError: If any hyperparameter is invalid.
        """
        num_groups = len(self.param_groups)
        if num_groups != 1:
            raise ValueError(
                f"KFAC optimizer expects exactly 1 parameter group. Got {num_groups}."
            )
        (group,) = self.param_groups

        T_kfac = group["T_kfac"]
        if T_kfac <= 0:
            raise ValueError(f"T_kfac must be positive. Got {T_kfac}.")

        T_inv = group["T_inv"]
        if T_inv <= 0:
            raise ValueError(f"T_inv must be positive. Got {T_inv}.")

        kfac_approx = group["kfac_approx"]
        if kfac_approx not in self.SUPPORTED_KFAC_APPROXIMATIONS:
            raise ValueError(
                f"Unsupported KFAC approximation: {kfac_approx}. "
                + f"Supported: {self.SUPPORTED_KFAC_APPROXIMATIONS}."
            )

        ggn_type = group["ggn_type"]
        if ggn_type not in self.SUPPORTED_GGN_TYPES:
            raise ValueError(
                f"Unsupported GGN type: {ggn_type}. "
                + f"Supported: {self.SUPPORTED_GGN_TYPES}."
            )

        ema_factor = group["ema_factor"]
        if not 0 <= ema_factor < 1:
            raise ValueError(
                "Exponential moving average factor must be in [0, 1). "
                f"Got {ema_factor}."
            )

        lr = group["lr"]
        if isinstance(lr, float):
            if lr <= 0.0:
                raise ValueError(f"Learning rate must be positive. Got {lr}.")
        elif lr[0] in {"grid_line_search", "auto"}:
            if lr[0] == "auto":
                lr_init = lr[1]
                if lr_init <= 0:
                    raise ValueError(
                        f"Initial learning rate must be positive. Got {lr_init}."
                    )
                momentum = group["momentum"]
                if momentum != 0.0:
                    raise ValueError(
                        f"Momentum was specified to non-zero value {momentum}"
                        + "although automatic learning rate and momentum is enabled."
                    )
        else:
            raise ValueError(f"Unsupported line search: {lr[0]}.")

        for damping in [group["damping_interior"], group["damping_boundary"]]:
            if damping < 0.0:
                raise ValueError(f"Damping factor must be non-negative. Got {damping}.")

        inv_strategy = group["inv_strategy"]
        if inv_strategy != "invert kronecker sum":
            raise ValueError(f"Unsupported inversion strategy: {inv_strategy}.")

        damping_heuristic = group["damping_heuristic"]
        if damping_heuristic not in self.SUPPORTED_DAMPING_HEURISTICS:
            raise ValueError(
                f"Unsupported damping heuristic: {damping_heuristic}. "
                + f"Supported: {self.SUPPORTED_DAMPING_HEURISTICS}."
            )

        momentum = group["momentum"]
        if not 0 <= momentum < 1:
            raise ValueError(f"Momentum must be in the range [0, 1). Got {momentum}.")

    def _update_parameters(
        self,
        directions: List[Tensor],
        X_Omega: Tensor,
        y_Omega: Tensor,
        X_dOmega: Tensor,
        y_dOmega: Tensor,
    ):
        """Update the model parameters with the negative natural gradient.

        Args:
            directions: Negative natural gradient in parameter list format.
            X_Omega: Input data on the interior.
            y_Omega: Target data on the interior.
            X_dOmega: Input data on the boundary.
            y_dOmega: Target data on the boundary.

        Raises:
            ValueError: If the chosen line search is not supported.
        """
        group = self.param_groups[0]
        lr = group["lr"]
        params = group["params"]

        if isinstance(lr, float):
            self.add_momentum(directions)
            for param, direction in zip(params, directions):
                param.data.add_(direction, alpha=lr)
        else:
            if lr[0] == "grid_line_search":
                self.add_momentum(directions)

                def f() -> Tensor:
                    """Closure to evaluate the loss.

                    Returns:
                        Loss value.
                    """
                    interior_loss = self.eval_loss(X_Omega, y_Omega, "interior")
                    boundary_loss = self.eval_loss(X_dOmega, y_dOmega, "boundary")
                    return interior_loss + boundary_loss

                grid = lr[1]
                grid_line_search(f, params, directions, grid)

            elif lr[0] == "auto":  # KFAC heuristic for auto learning rate & momentum
                if self.steps == 0:  # use the second value as initial learning rate
                    alpha = lr[1]
                    updates = [d.mul_(alpha) for d in directions]
                else:  # use heuristic
                    previous = [self.state[p]["previous_update"] for p in params]
                    alpha, mu = self.auto_lr_and_momentum(
                        directions, previous, X_Omega, y_Omega, X_dOmega, y_dOmega
                    )
                    updates = [
                        d.mul_(alpha).add_(prev.mul_(mu))
                        for d, prev in zip(directions, previous)
                    ]
                for p, u in zip(params, updates):
                    self.state[p]["previous_update"] = u
                    p.data.add_(u)

            else:
                raise ValueError(f"Unsupported line search: {lr[0]}.")

    def eval_loss(self, X: Tensor, y: Tensor, loss_type: str) -> Tensor:
        """Evaluate the loss.

        Args:
            X: Input data.
            y: Target data.
            loss_type: Type of the loss function. Can be `'interior'` or `'boundary'`.

        Returns:
            The differentiable loss.
        """
        loss_evaluator = {
            "poisson": {
                "interior": poisson_equation.evaluate_interior_loss,
                "boundary": poisson_equation.evaluate_boundary_loss,
            },
            "heat": {
                "interior": heat_equation.evaluate_interior_loss,
                "boundary": heat_equation.evaluate_boundary_loss,
            },
        }[self.equation][loss_type]
        loss, _, _ = loss_evaluator(self.layers, X, y)
        return loss

    def eval_loss_and_update_kfac(self, X: Tensor, y: Tensor, loss_type: str) -> Tensor:
        """Evaluate the loss, update the KFAC factors, and return the loss.

        Args:
            X: Boundary input data.
            y: Boundary label data.
            loss_type: Type of the loss function. Can be `'interior'` or `'boundary'`.

        Returns:
            Differentiable loss.
        """
        group = self.param_groups[0]

        if self.steps % group["T_kfac"] != 0:
            return self.eval_loss(X, y, loss_type)

        # compute loss and KFAC matrices
        ggn_type = group["ggn_type"]
        kfac_approx = group["kfac_approx"]
        loss_and_kfac_evaluator = {
            "poisson": {
                "interior": poisson_equation.evaluate_interior_loss_and_kfac,
                "boundary": poisson_equation.evaluate_boundary_loss_and_kfac,
            },
            "heat": {
                "interior": heat_equation.evaluate_interior_loss_and_kfac,
                "boundary": heat_equation.evaluate_boundary_loss_and_kfac,
            },
        }[self.equation][loss_type]
        loss, kfacs = loss_and_kfac_evaluator(
            self.layers, X, y, ggn_type=ggn_type, kfac_approx=kfac_approx
        )

        # update KFAC matrices
        ema_factor = group["ema_factor"]
        for layer_idx in self.layer_idxs:
            destinations = {
                "boundary": self.kfacs_boundary,
                "interior": self.kfacs_interior,
            }[loss_type][layer_idx]
            updates = kfacs[layer_idx]
            for destination, update in zip(destinations, updates):
                exponential_moving_average(destination, update, ema_factor)

        return loss

    def add_damping(
        self, A: Tensor, B: Tensor, damping: float, heuristic: str
    ) -> Tuple[Tensor, Tensor]:
        """Add damping to the KFAC factors.

        Args:
            A: The input-based Kronecker factor.
            B: The output-gradient-based Kronecker factor.
            damping: The damping factor.
            heuristic: The damping heuristic.

        Returns:
            A tuple of the damped KFAC factors.

        Raises:
            ValueError: If the damping heuristic is not supported.
        """
        (dim_A,), (dim_B,) = set(A.shape), set(B.shape)

        if heuristic == "same":
            damping_A, damping_B = damping, damping
        elif heuristic == "trace-norm":
            # trace-norm heuristic from Martens et al. (2015),
            # see https://arxiv.org/pdf/1503.05671, Sectin 6.3
            pi = ((A.trace() * dim_B) / (B.trace() * dim_A)).sqrt()
            damping_A = sqrt(damping) * pi
            damping_B = sqrt(damping) / pi
        else:
            raise ValueError(f"Unsupported damping heuristic: {heuristic}.")

        A_damped = A.clone()
        idx_A = arange(dim_A, device=A.device)
        A_damped[idx_A, idx_A] = A_damped.diag().add_(damping_A)

        B_damped = B.clone()
        idx_B = arange(dim_B, device=B.device)
        B_damped[idx_B, idx_B] = B_damped.diag().add_(damping_B)

        return A_damped, B_damped

    def update_damping(
        self,
        step: List[Tensor],
        X: Tensor,
        y: Tensor,
        loss_type: str,
    ):
        """Update the damping factor.

        Args:
            step: The update step.
            X: Input data to the loss.
            y: Target data to the loss.
            loss_type: Type of the loss function. Can be `'interior'` or `'boundary'`.
        """
        group = self.param_groups[0]
        damping_key = f"damping_{loss_type}"
        damping = group[damping_key]

        params = sum((list(layer.parameters()) for layer in self.layers), [])
        # reset parameters to before step
        for p, s in zip(params, step):
            p.data.sub_(s)

        # compute the reduction according to the quadratic model anchored at the
        # parameter before the update
        loss_evaluator = {
            "poisson": {
                "interior": poisson_equation.evaluate_interior_loss,
                "boundary": poisson_equation.evaluate_boundary_loss,
            },
            "heat": {
                "interior": heat_equation.evaluate_interior_loss,
                "boundary": heat_equation.evaluate_boundary_loss,
            },
        }[self.equation][loss_type]
        loss, residual, _ = loss_evaluator(self.layers, X, y)

        # second-order term: 0.5 * s^T G s with Gramian G and step s
        G_s = ggn_vector_product_from_plist(loss, residual, params, step)
        s_T_G_s = sum(s.flatten().dot(Gs.flatten()) for s, Gs in zip(step, G_s))

        # first-order term: s^T g with step s and gradient g
        gradient = grad(loss, params, allow_unused=True, materialize_grads=True)
        gradient_T_s = sum(g.flatten().dot(s.flatten()) for g, s in zip(gradient, step))

        model_reduction = 0.5 * s_T_G_s + gradient_T_s

        # set parameters to after step
        for p, s in zip(params, step):
            p.data.add_(s)

        with no_grad():
            loss_after = self.eval_loss(X, y, loss_type)
        real_reduction = loss_after - loss

        # adapt damping
        rho = real_reduction / model_reduction
        w1 = (19 / 20) ** 5
        if rho < 0.25:
            new_damping = damping / w1
        elif rho > 0.75:
            new_damping = damping * w1
        else:
            new_damping = damping

        # print(f"Update {loss_type} damping {damping:2e} -> {new_damping:2e}.")
        group[damping_key] = new_damping

    def add_momentum(self, directions: List[Tensor]):
        """Incorporate momentum into the update direction (in-place).

        Args:
            directions: Update directions in list format.
        """
        group = self.param_groups[0]
        momentum = group["momentum"]
        if momentum == 0.0:
            return

        for d, p in zip(directions, group["params"]):
            if self.steps == 0:  # initialize momentum buffers
                self.state[p]["momentum_buffer"] = d
            else:  # update internal momentum buffer and direction
                p_mom = self.state[p]["momentum_buffer"]
                p_mom.mul_(momentum).add_(d)
                d.copy_(p_mom)

    def auto_lr_and_momentum(
        self,
        direction: List[Tensor],
        previous: List[Tensor],
        X_Omega: Tensor,
        y_Omega: Tensor,
        X_dOmega: Tensor,
        y_dOmega: Tensor,
    ) -> Tuple[float, float]:
        """Automatically choose learning rate and momentum for the current step.

        See KFAC paper (https://arxiv.org/pdf/1503.05671), Section 7. Minimizes the
        two-dimensional quadratic model with the true Gramian along the current update
        direction and the previous update step.

        Args:
            direction: The update direction from multiplying the inverse KFAC onto the
                negative gradient.
            previous: The parameter update from the previous iteration.
            X_Omega: Input data to the interior loss.
            y_Omega: Target data to the interior loss.
            X_dOmega: Input data to the boundary loss.
            y_dOmega: Target data to the boundary loss.

        Returns:
            The learning rate and momentum for the current step.
        """
        group = self.param_groups[0]
        damping = group["damping"]  # = λ + η in the KFAC paper
        params = sum((list(layer.parameters()) for layer in self.layers), [])
        d, D = previous, direction  # = δ, Δ in the KFAC paper
        g = [p.grad for p in params]  # = ∇h in the KFAC paper

        DD = sum((D_**2).sum() for D_ in D)  # = ||Δ||₂²
        dd = sum((d_**2).sum() for d_ in d)  # = ||δ||₂²
        dD = sum((d_ * D_).sum() for d_, D_ in zip(d, D))  # = δᵀΔ
        gd = sum((g_ * d_).sum() for g_, d_ in zip(g, d))  # = ∇hᵀδ
        gD = sum((g_ * D_).sum() for g_, D_ in zip(g, D))  # = ∇hᵀΔ

        # compute Gramian-vector products along δ and Δ
        eval_interior_loss, eval_boundary_loss = {
            "poisson": (
                poisson_equation.evaluate_interior_loss,
                poisson_equation.evaluate_boundary_loss,
            ),
            "heat": (
                heat_equation.evaluate_interior_loss,
                heat_equation.evaluate_boundary_loss,
            ),
        }[self.equation]

        # multiply with the boundary Gramian and add
        _, residual, _ = eval_interior_loss(self.layers, X_Omega, y_Omega)
        # correct for batch size reduction factor
        residual /= sqrt(residual.shape[0])
        (Jd,) = jacobian_vector_product(residual, params, d, retain_graph=True)
        (JD,) = jacobian_vector_product(residual, params, D, retain_graph=False)
        DGD = (JD**2).sum()  # = Δᵀ G_Ω Δ
        dGd = (Jd**2).sum()  # = δᵀ G_Ω δ
        dGD = (Jd * JD).sum()  # = δᵀ G_Ω Δ

        _, residual, _ = eval_boundary_loss(self.layers, X_dOmega, y_dOmega)
        # correct for batch size reduction factor
        residual /= sqrt(residual.shape[0])
        (Jd,) = jacobian_vector_product(residual, params, d, retain_graph=True)
        (JD,) = jacobian_vector_product(residual, params, D, retain_graph=False)
        DGD += (JD**2).sum()  # Δᵀ (G_Ω + G_∂Ω) Δ
        dGd += (Jd**2).sum()  # δᵀ (G_Ω + G_∂Ω) δ
        dGD += (Jd * JD).sum()  # δᵀ (G_Ω + G_∂Ω) Δ

        # solve the 2x2 linear system from page 28 (https://arxiv.org/pdf/1503.05671)
        # for the learning rate and momentum
        A = tensor(
            [
                [DGD + damping * DD, dGD + damping * dD],
                [dGD + damping * dD, dGd + damping * dd],
            ]
        )
        b = tensor([gD, gd])
        (lr, momentum) = -(A.inverse() @ b)

        return lr.item(), momentum.item()<|MERGE_RESOLUTION|>--- conflicted
+++ resolved
@@ -4,14 +4,10 @@
 from math import sqrt
 from typing import Dict, List, Tuple, Union
 
-<<<<<<< HEAD
 from backpack.hessianfree.ggnvp import ggn_vector_product_from_plist
-from torch import Tensor, arange, cat, dtype, float64, no_grad
+from backpack.hessianfree.rop import jacobian_vector_product
+from torch import Tensor, arange, cat, dtype, eye, float64, no_grad, tensor
 from torch.autograd import grad
-=======
-from backpack.hessianfree.rop import jacobian_vector_product
-from torch import Tensor, cat, dtype, eye, float64, tensor
->>>>>>> 58f9d4c1
 from torch.nn import Module
 from torch.optim import Optimizer
 
