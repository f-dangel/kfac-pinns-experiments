--- conflicted
+++ resolved
@@ -4,12 +4,8 @@
 from math import sqrt
 from typing import Dict, List, Tuple, Union
 
-<<<<<<< HEAD
-from torch import Tensor, arange, cat, dtype, float64
-=======
 from backpack.hessianfree.rop import jacobian_vector_product
-from torch import Tensor, cat, dtype, eye, float64, tensor
->>>>>>> 58f9d4c1
+from torch import Tensor, arange, cat, dtype, eye, float64, tensor
 from torch.nn import Module
 from torch.optim import Optimizer
 
