--- conflicted
+++ resolved
@@ -118,15 +118,12 @@
         default=5,
     )
     parser.add_argument(
-<<<<<<< HEAD
         f"--{prefix}tr_size_adaption",
         type=float,
         help="Constant which multiplicatively regulates the trust region size.",
         default=0.95,
     )
     parser.add_argument(
-=======
->>>>>>> bfcc2297
         f"--{prefix}damping_heuristic",
         type=str,
         choices=KFAC.SUPPORTED_DAMPING_HEURISTICS,
@@ -195,6 +192,7 @@
         lr: Union[float, Tuple[str, Union[List[float], float]]] = ENGD_DEFAULT_LR,
         T_kfac: int = 1,
         T_inv: int = 1,
+        T_update_damping: int = 5,
         T_update_damping: int = 5,
         ema_factor: float = 0.95,
         tr_size_adaption: float = 0.95,
@@ -230,6 +228,8 @@
                 the boundary and the interior terms' KFACs. Default is `1`.
             T_inv: Positive integer specifying the preconditioner update
                 frequency. Default is `1`.
+            T_update_damping: Positive integer specifying the update frequency for the
+                trust region based damping. Default is `5`.
             T_update_damping: Positive integer specifying the update frequency for the
                 trust region based damping. Default is `5`.
             ema_factor: Exponential moving average factor for the KFAC factors. Must be
@@ -271,6 +271,7 @@
             T_kfac=T_kfac,
             T_inv=T_inv,
             T_update_damping=T_update_damping,
+            T_update_damping=T_update_damping,
             ema_factor=ema_factor,
             tr_size_adaption=tr_size_adaption,
             kfac_approx=kfac_approx,
@@ -338,12 +339,17 @@
         T_update_damping = group["T_update_damping"]
 
         if self.adaptive_damping and self.steps % T_update_damping == 0:
+        group = self.param_groups[0]
+        T_update_damping = group["T_update_damping"]
+
+        if self.adaptive_damping and self.steps % T_update_damping == 0:
             before = sum(
                 ([p.clone() for p in mod.parameters()] for mod in self.layers), []
             )
 
         self._update_parameters(directions, X_Omega, y_Omega, X_dOmega, y_dOmega)
 
+        if self.adaptive_damping and self.steps % T_update_damping == 0:
         if self.adaptive_damping and self.steps % T_update_damping == 0:
             now = sum((list(mod.parameters()) for mod in self.layers), [])
             step = [n - b for n, b in zip(now, before)]
@@ -633,6 +639,9 @@
 
         Raises:
             ValueError: If the damping-heuristic is unsupported.
+
+        Raises:
+            ValueError: If the damping-heuristic is unsupported.
         """
         (dim_A,), (dim_B,) = set(A.shape), set(B.shape)
 
@@ -715,11 +724,7 @@
 
         # adapt damping
         rho = real_reduction / model_reduction
-<<<<<<< HEAD
         w1 = group["tr_size_adaption"] ** group["T_update_damping"]
-=======
-        w1 = (19 / 20) ** group["T_update_damping"]
->>>>>>> bfcc2297
         if rho < 0.25:
             new_damping = damping / w1
         elif rho > 0.75:
