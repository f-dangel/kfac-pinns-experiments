"""Implements the KFAC-for-PINNs optimizer."""

from argparse import ArgumentParser, Namespace
from math import sqrt
from typing import Dict, List, Tuple, Union

from backpack.hessianfree.ggnvp import ggn_vector_product_from_plist
from backpack.hessianfree.rop import jacobian_vector_product
<<<<<<< HEAD
from torch import Tensor, arange, cat, dtype, eye, float64, no_grad, tensor
from torch.autograd import grad
=======
from torch import Tensor, arange, cat, dtype, float64, tensor
>>>>>>> dbf432d6
from torch.nn import Module
from torch.optim import Optimizer

from kfac_pinns_exp import heat_equation, poisson_equation
from kfac_pinns_exp.inverse_kronecker_sum import InverseKroneckerSum
from kfac_pinns_exp.kfac_utils import check_layers_and_initialize_kfac
from kfac_pinns_exp.optim.engd import ENGD_DEFAULT_LR
from kfac_pinns_exp.optim.line_search import (
    grid_line_search,
    parse_grid_line_search_args,
)
from kfac_pinns_exp.parse_utils import parse_known_args_and_remove_from_argv
from kfac_pinns_exp.utils import exponential_moving_average


def parse_KFAC_args(verbose: bool = False, prefix="KFAC_") -> Namespace:
    """Parse command-line arguments for `KFAC`.

    Args:
        verbose: Whether to print the parsed arguments. Default: `False`.
        prefix: The prefix for the arguments. Default: `'KFAC_'`.

    Returns:
        A namespace with the parsed arguments.
    """
    DTYPES = {"float64": float64}
    parser = ArgumentParser(description="Parse arguments for setting up KFAC.")

    parser.add_argument(
        f"--{prefix}lr",
        help="Learning rate or line search strategy for the optimizer.",
        default="grid_line_search",
    )
    parser.add_argument(
        f"--{prefix}damping",
        type=float,
        help="Damping factor for the optimizer.",
        required=True,
    )
    parser.add_argument(
        f"--{prefix}T_kfac",
        type=int,
        help="Update frequency of KFAC matrices.",
        default=1,
    )
    parser.add_argument(
        f"--{prefix}T_inv",
        type=int,
        help="Update frequency of the inverse KFAC matrices.",
        default=1,
    )
    parser.add_argument(
        f"--{prefix}ema_factor",
        type=float,
        help="Exponential moving average factor for the KFAC matrices.",
        default=0.95,
    )
    parser.add_argument(
        f"--{prefix}ggn_type",
        type=str,
        choices=KFAC.SUPPORTED_GGN_TYPES,
        help="Determines type of backpropagated error used to compute KFAC.",
        default="type-2",
    )
    parser.add_argument(
        f"--{prefix}kfac_approx",
        type=str,
        choices=KFAC.SUPPORTED_KFAC_APPROXIMATIONS,
        help="Approximation method for the KFAC matrices.",
        default="expand",
    )
    parser.add_argument(
        f"--{prefix}inv_strategy",
        type=str,
        choices=["invert kronecker sum"],
        help="Inversion strategy for KFAC.",
        default="invert kronecker sum",
    )
    parser.add_argument(
        f"--{prefix}inv_dtype",
        type=str,
        choices=DTYPES.keys(),
        help="Data type for the inverse KFAC matrices.",
        default="float64",
    )
    parser.add_argument(
        f"--{prefix}initialize_to_identity",
        action="store_true",
        help="Whether to initialize the KFAC matrices to identity.",
    )
    parser.add_argument(
        f"--{prefix}equation",
        type=str,
        choices=KFAC.SUPPORTED_EQUATIONS,
        help="The equation to solve.",
        default="poisson",
    )
    parser.add_argument(
<<<<<<< HEAD
        f"--{prefix}adaptive_damping",
        action="store_true",
        help="Whether to use adaptive Levenberg-Marquardt damping.",
        default=False,
=======
        f"--{prefix}damping_heuristic",
        type=str,
        choices=KFAC.SUPPORTED_DAMPING_HEURISTICS,
        help="How to distribute the damping onto the two Kronecker factors.",
        default="same",
>>>>>>> dbf432d6
    )
    parser.add_argument(
        f"--{prefix}momentum",
        type=float,
        help="Momentum on the update.",
        default=0.0,
    )

    args = parse_known_args_and_remove_from_argv(parser)
    # overwrite inv_dtype with value from dictionary
    inv_dtype = f"{prefix}inv_dtype"
    setattr(args, inv_dtype, DTYPES[getattr(args, inv_dtype)])

    # overwrite the lr value
    lr = f"{prefix}lr"
    if any(char.isdigit() for char in getattr(args, lr)):
        setattr(args, lr, float(getattr(args, lr)))

    if getattr(args, lr) == "grid_line_search":
        # generate the grid from the command line arguments and overwrite the
        # `lr` entry with a tuple containing the grid
        grid = parse_grid_line_search_args(verbose=verbose)
        setattr(args, lr, (getattr(args, lr), grid))
    if getattr(args, lr) == "auto":
        # use a small learning rate for the first step
        lr_init = 1e-6
        setattr(args, lr, (getattr(args, lr), lr_init))

    if verbose:
        print("Parsed arguments for KFAC: ", args)

    return args


class KFAC(Optimizer):
    """KFAC optimizer for PINN problems.

    Attributes:
        SUPPORTED_KFAC_APPROXIMATIONS: Available KFAC approximations. Supports
            KFAC-expand and KFAC-reduce.
        SUPPORTED_GGN_TYPES: Available approximations of the GGN used to approximate
            KFAC. Currently supports `'type-2'`, `'empirical'`, and `'forward-only'`
            (ordered in descending computational cost and approximation quality).
        SUPPORTED_EQUATIONS: Available equations to solve. Currently supports the
            Poisson (`'poisson'`) and heat (`'heat'`) equations.
        SUPPORTED_DAMPING_HEURISTICS: Available damping heuristics how to distribute
            the damping onto the two Kronecker factors. Currently supports `'same'`
            and `'trace-norm'` (from Martens et al. (2015), Section 6.3 in
            https://arxiv.org/pdf/1503.05671).
    """

    SUPPORTED_KFAC_APPROXIMATIONS = {"expand", "reduce"}
    SUPPORTED_GGN_TYPES = {"type-2", "empirical", "forward-only"}
    SUPPORTED_EQUATIONS = {"poisson", "heat"}
    SUPPORTED_DAMPING_HEURISTICS = {"same", "trace-norm"}

    def __init__(
        self,
        layers: List[Module],
        damping: float,
        lr: Union[float, Tuple[str, Union[List[float], float]]] = ENGD_DEFAULT_LR,
        T_kfac: int = 1,
        T_inv: int = 1,
        ema_factor: float = 0.95,
        kfac_approx: str = "expand",
        inv_strategy: str = "invert kronecker sum",
        ggn_type: str = "type-2",
        inv_dtype: dtype = float64,
        initialize_to_identity: bool = False,
        equation: str = "poisson",
<<<<<<< HEAD
        adaptive_damping: bool = False,
=======
        damping_heuristic: str = "same",
>>>>>>> dbf432d6
        momentum: float = 0.0,
    ) -> None:
        """Set up the optimizer.

        Limitations:
            - No parameter group support. Can only train all parameters.

        Args:
            layers: List of layers of the neural network.
            damping: Damping factor. Must be positive.
            lr: The learning rate, line search or momentum strategy:
                - If a float, this will be used as constant learning rate.
                - If a tuple of the form `('grid_line_search', grid)` with grid a list
                  of step size candidates, the optimizer will perform a grid search
                  along the update direction and choose the best candidate.
                - If a tuple of the form `('auto', init_lr)`, the optimizer will auto-
                  matically determine the learning rate and momentum at each iteration
                  and use the initial learning rate for the first step, as the
                  heuristic depends on the previous update. See Section 7 of the KFAC
                  paper (https://arxiv.org/pdf/1503.05671) for details.
            T_kfac: Positive integer specifying the update frequency for
                the boundary and the interior terms' KFACs. Default is `1`.
            T_inv: Positive integer specifying the preconditioner update
                frequency. Default is `1`.
            ema_factor: Exponential moving average factor for the KFAC factors. Must be
                in `[0, 1)`. Default is `0.95`.
            kfac_approx: KFAC approximation method. Must be either `'expand'`, or
                `'reduce'`. Defaults to `'expand'`.
            ggn_type: Type of the GGN to use. This influences the backpropagted error
                used to compute the KFAC matrices. Can be either `'type-2'`,
                `'empirical'`, or `'forward-only'`. Default: `'type-2'`.
            inv_strategy: Inversion strategy. Must `'invert kronecker sum'`. Default is
                `'invert kronecker sum'`.
            inv_dtype: Data type to carry out the curvature inversion. Default is
                `torch.float64`. The preconditioner will be converted back to the same
                data type as the parameters after the inversion.
            initialize_to_identity: Whether to initialize the KFAC factors to the
                identity matrix. Default is `False` (initialize with zero).
            equation: Equation to solve. Currently supports `'poisson'` and `'heat'`.
                Default: `'poisson'`.
<<<<<<< HEAD
            adaptive_damping: Whether to use adaptive damping with LM heuristic.
                Default is `False`. See Section 6.5 of https://arxiv.org/pdf/1503.05671.
=======
            damping_heuristic: How to distribute the damping onto the two Kronecker
                factors. Currently supports `'same'` and `'trace-norm` (see Section 6.3
                of https://arxiv.org/pdf/1503.05671). Default is `'same'`.
>>>>>>> dbf432d6
            momentum: Momentum on the update. Default: `0.0`.

        Raises:
            ValueError: If the supplied equation is unsupported.
        """
        defaults = dict(
            lr=lr,
            damping_interior=damping,
            damping_boundary=damping,
            T_kfac=T_kfac,
            T_inv=T_inv,
            ema_factor=ema_factor,
            kfac_approx=kfac_approx,
            ggn_type=ggn_type,
            inv_strategy=inv_strategy,
            inv_dtype=inv_dtype,
            initialize_to_identity=initialize_to_identity,
            damping_heuristic=damping_heuristic,
            momentum=momentum,
        )
        params = sum((list(layer.parameters()) for layer in layers), [])
        super().__init__(params, defaults)
        self._check_hyperparameters()

        if equation not in self.SUPPORTED_EQUATIONS:
            raise ValueError(
                f"Equation {equation} not supported."
                f" Supported are: {self.SUPPORTED_EQUATIONS}."
            )
        self.equation = equation
        self.adaptive_damping = adaptive_damping

        # initialize KFAC matrices for the interior and boundary term
        self.kfacs_interior = check_layers_and_initialize_kfac(
            layers, initialize_to_identity=initialize_to_identity
        )
        self.kfacs_boundary = check_layers_and_initialize_kfac(
            layers, initialize_to_identity=initialize_to_identity
        )

        self.steps = 0
        self.inv: Dict[int, Union[InverseKroneckerSum, Tensor]] = {}
        self.layers = layers
        self.layer_idxs = [
            idx for idx, layer in enumerate(self.layers) if list(layer.parameters())
        ]

    def step(
        self, X_Omega: Tensor, y_Omega: Tensor, X_dOmega: Tensor, y_dOmega: Tensor
    ) -> Tuple[Tensor, Tensor]:
        """Take a step.

        Args:
            X_Omega: Input for the interior loss.
            y_Omega: Target for the interior loss.
            X_dOmega: Input for the boundary loss.
            y_dOmega: Target for the boundary loss.

        Returns:
            Tuple of the interior and boundary loss before taking the step.
        """
        loss_interior = self.eval_loss_and_update_kfac(X_Omega, y_Omega, "interior")
        loss_interior.backward()
        loss_boundary = self.eval_loss_and_update_kfac(X_dOmega, y_dOmega, "boundary")
        loss_boundary.backward()

        self.update_preconditioner()

        directions = []
        for layer_idx in self.layer_idxs:
            nat_grad_weight, nat_grad_bias = self.compute_natural_gradient(layer_idx)
            directions.extend([-nat_grad_weight, -nat_grad_bias])

        if self.adaptive_damping and self.steps % 5 == 0:
            before = sum(
                ([p.clone() for p in mod.parameters()] for mod in self.layers), []
            )

        self._update_parameters(directions, X_Omega, y_Omega, X_dOmega, y_dOmega)

        if self.adaptive_damping and self.steps % 5 == 0:
            now = sum((list(mod.parameters()) for mod in self.layers), [])
            step = [n - b for n, b in zip(now, before)]
            self.update_damping(step, X_Omega, y_Omega, "interior")
            self.update_damping(step, X_dOmega, y_dOmega, "boundary")

        self.steps += 1

        return loss_interior, loss_boundary

    def update_preconditioner(self) -> None:
        """Update the inverse damped KFAC."""
        group = self.param_groups[0]
        T_inv = group["T_inv"]

        if self.steps % T_inv != 0:
            return

        inv_dtype = group["inv_dtype"]
<<<<<<< HEAD
        damping_interior = group["damping_interior"]
        damping_boundary = group["damping_boundary"]
=======
        damping = group["damping"]
        damping_heuristic = group["damping_heuristic"]
>>>>>>> dbf432d6

        # compute the KFAC inverse
        for layer_idx in self.layer_idxs:
            # NOTE that in the literature (column-stacking), KFAC w.r.t. the flattened
            # weights is A₁ ⊗ A₂ + B₁ ⊗ B₂. However, in code we use row-stacking
            # flattening. Effectively, we have to swap the Kronecker factors to obtain
            # KFAC w.r.t. the flattened (row-stacking) weights.
            A2, A1 = self.kfacs_interior[layer_idx]
            B2, B1 = self.kfacs_boundary[layer_idx]

<<<<<<< HEAD
            A2, A1 = self.add_damping(A2, A1, damping_interior)
            B2, B1 = self.add_damping(B2, B1, damping_boundary)
=======
            A2, A1 = self.add_damping(A2, A1, damping, damping_heuristic)
            B2, B1 = self.add_damping(B2, B1, damping, damping_heuristic)
>>>>>>> dbf432d6

            self.inv[layer_idx] = InverseKroneckerSum(  # noqa: B909
                A1, A2, B1, B2, inv_dtype=inv_dtype
            )

    def compute_natural_gradient(self, layer_idx: int) -> Tuple[Tensor, Tensor]:
        """Compute the natural gradient for the specified layer.

        Args:
            layer_idx: Index of the layer for which the natural gradient is computed.

        Returns:
            Tuple of natural gradients for the weight and bias.
        """
        layer = self.layers[layer_idx]
        grad_combined = cat(
            [layer.weight.grad.data, layer.bias.grad.data.unsqueeze(-1)], dim=1
        )
        _, d_in = layer.weight.shape
        nat_grad_combined = self.inv[layer_idx] @ grad_combined
        nat_grad_weight, nat_grad_bias = nat_grad_combined.split([d_in, 1], dim=1)
        return nat_grad_weight, nat_grad_bias.squeeze(1)

    def _check_hyperparameters(self):  # noqa: C901
        """Check the hyperparameters for the KFAC optimizer.

        Raises:
            ValueError: If any hyperparameter is invalid.
        """
        num_groups = len(self.param_groups)
        if num_groups != 1:
            raise ValueError(
                f"KFAC optimizer expects exactly 1 parameter group. Got {num_groups}."
            )
        (group,) = self.param_groups

        T_kfac = group["T_kfac"]
        if T_kfac <= 0:
            raise ValueError(f"T_kfac must be positive. Got {T_kfac}.")

        T_inv = group["T_inv"]
        if T_inv <= 0:
            raise ValueError(f"T_inv must be positive. Got {T_inv}.")

        kfac_approx = group["kfac_approx"]
        if kfac_approx not in self.SUPPORTED_KFAC_APPROXIMATIONS:
            raise ValueError(
                f"Unsupported KFAC approximation: {kfac_approx}. "
                + f"Supported: {self.SUPPORTED_KFAC_APPROXIMATIONS}."
            )

        ggn_type = group["ggn_type"]
        if ggn_type not in self.SUPPORTED_GGN_TYPES:
            raise ValueError(
                f"Unsupported GGN type: {ggn_type}. "
                + f"Supported: {self.SUPPORTED_GGN_TYPES}."
            )

        ema_factor = group["ema_factor"]
        if not 0 <= ema_factor < 1:
            raise ValueError(
                "Exponential moving average factor must be in [0, 1). "
                f"Got {ema_factor}."
            )

        lr = group["lr"]
        if isinstance(lr, float):
            if lr <= 0.0:
                raise ValueError(f"Learning rate must be positive. Got {lr}.")
        elif lr[0] in {"grid_line_search", "auto"}:
            if lr[0] == "auto":
                lr_init = lr[1]
                if lr_init <= 0:
                    raise ValueError(
                        f"Initial learning rate must be positive. Got {lr_init}."
                    )
                momentum = group["momentum"]
                if momentum != 0.0:
                    raise ValueError(
                        f"Momentum was specified to non-zero value {momentum}"
                        + "although automatic learning rate and momentum is enabled."
                    )
        else:
            raise ValueError(f"Unsupported line search: {lr[0]}.")

        for damping in [group["damping_interior"], group["damping_boundary"]]:
            if damping < 0.0:
                raise ValueError(f"Damping factor must be non-negative. Got {damping}.")

        inv_strategy = group["inv_strategy"]
        if inv_strategy != "invert kronecker sum":
            raise ValueError(f"Unsupported inversion strategy: {inv_strategy}.")

        damping_heuristic = group["damping_heuristic"]
        if damping_heuristic not in self.SUPPORTED_DAMPING_HEURISTICS:
            raise ValueError(
                f"Unsupported damping heuristic: {damping_heuristic}. "
                + f"Supported: {self.SUPPORTED_DAMPING_HEURISTICS}."
            )

        momentum = group["momentum"]
        if not 0 <= momentum < 1:
            raise ValueError(f"Momentum must be in the range [0, 1). Got {momentum}.")

    def _update_parameters(
        self,
        directions: List[Tensor],
        X_Omega: Tensor,
        y_Omega: Tensor,
        X_dOmega: Tensor,
        y_dOmega: Tensor,
    ):
        """Update the model parameters with the negative natural gradient.

        Args:
            directions: Negative natural gradient in parameter list format.
            X_Omega: Input data on the interior.
            y_Omega: Target data on the interior.
            X_dOmega: Input data on the boundary.
            y_dOmega: Target data on the boundary.

        Raises:
            ValueError: If the chosen line search is not supported.
        """
        group = self.param_groups[0]
        lr = group["lr"]
        params = group["params"]

        if isinstance(lr, float):
            self.add_momentum(directions)
            for param, direction in zip(params, directions):
                param.data.add_(direction, alpha=lr)
        else:
            if lr[0] == "grid_line_search":
                self.add_momentum(directions)

                def f() -> Tensor:
                    """Closure to evaluate the loss.

                    Returns:
                        Loss value.
                    """
                    interior_loss = self.eval_loss(X_Omega, y_Omega, "interior")
                    boundary_loss = self.eval_loss(X_dOmega, y_dOmega, "boundary")
                    return interior_loss + boundary_loss

                grid = lr[1]
                grid_line_search(f, params, directions, grid)

            elif lr[0] == "auto":  # KFAC heuristic for auto learning rate & momentum
                if self.steps == 0:  # use the second value as initial learning rate
                    alpha = lr[1]
                    updates = [d.mul_(alpha) for d in directions]
                else:  # use heuristic
                    previous = [self.state[p]["previous_update"] for p in params]
                    alpha, mu = self.auto_lr_and_momentum(
                        directions, previous, X_Omega, y_Omega, X_dOmega, y_dOmega
                    )
                    updates = [
                        d.mul_(alpha).add_(prev.mul_(mu))
                        for d, prev in zip(directions, previous)
                    ]
                for p, u in zip(params, updates):
                    self.state[p]["previous_update"] = u
                    p.data.add_(u)

            else:
                raise ValueError(f"Unsupported line search: {lr[0]}.")

    def eval_loss(self, X: Tensor, y: Tensor, loss_type: str) -> Tensor:
        """Evaluate the loss.

        Args:
            X: Input data.
            y: Target data.
            loss_type: Type of the loss function. Can be `'interior'` or `'boundary'`.

        Returns:
            The differentiable loss.
        """
        loss_evaluator = {
            "poisson": {
                "interior": poisson_equation.evaluate_interior_loss,
                "boundary": poisson_equation.evaluate_boundary_loss,
            },
            "heat": {
                "interior": heat_equation.evaluate_interior_loss,
                "boundary": heat_equation.evaluate_boundary_loss,
            },
        }[self.equation][loss_type]
        loss, _, _ = loss_evaluator(self.layers, X, y)
        return loss

    def eval_loss_and_update_kfac(self, X: Tensor, y: Tensor, loss_type: str) -> Tensor:
        """Evaluate the loss, update the KFAC factors, and return the loss.

        Args:
            X: Boundary input data.
            y: Boundary label data.
            loss_type: Type of the loss function. Can be `'interior'` or `'boundary'`.

        Returns:
            Differentiable loss.
        """
        group = self.param_groups[0]

        if self.steps % group["T_kfac"] != 0:
            return self.eval_loss(X, y, loss_type)

        # compute loss and KFAC matrices
        ggn_type = group["ggn_type"]
        kfac_approx = group["kfac_approx"]
        loss_and_kfac_evaluator = {
            "poisson": {
                "interior": poisson_equation.evaluate_interior_loss_and_kfac,
                "boundary": poisson_equation.evaluate_boundary_loss_and_kfac,
            },
            "heat": {
                "interior": heat_equation.evaluate_interior_loss_and_kfac,
                "boundary": heat_equation.evaluate_boundary_loss_and_kfac,
            },
        }[self.equation][loss_type]
        loss, kfacs = loss_and_kfac_evaluator(
            self.layers, X, y, ggn_type=ggn_type, kfac_approx=kfac_approx
        )

        # update KFAC matrices
        ema_factor = group["ema_factor"]
        for layer_idx in self.layer_idxs:
            destinations = {
                "boundary": self.kfacs_boundary,
                "interior": self.kfacs_interior,
            }[loss_type][layer_idx]
            updates = kfacs[layer_idx]
            for destination, update in zip(destinations, updates):
                exponential_moving_average(destination, update, ema_factor)

        return loss

    def add_damping(
<<<<<<< HEAD
        self, A: Tensor, B: Tensor, damping: float
=======
        self, A: Tensor, B: Tensor, damping: float, heuristic: str
>>>>>>> dbf432d6
    ) -> Tuple[Tensor, Tensor]:
        """Add damping to the KFAC factors.

        Args:
            A: The input-based Kronecker factor.
            B: The output-gradient-based Kronecker factor.
            damping: The damping factor.
<<<<<<< HEAD

        Returns:
            A tuple of the damped KFAC factors.
        """
        (dim_A,), (dim_B,) = set(A.shape), set(B.shape)

        damping_A, damping_B = damping, damping
=======
            heuristic: The damping heuristic.

        Returns:
            A tuple of the damped KFAC factors.

        Raises:
            ValueError: If the damping heuristic is not supported.
        """
        (dim_A,), (dim_B,) = set(A.shape), set(B.shape)

        if heuristic == "same":
            damping_A, damping_B = damping, damping
        elif heuristic == "trace-norm":
            # trace-norm heuristic from Martens et al. (2015),
            # see https://arxiv.org/pdf/1503.05671, Sectin 6.3
            pi = ((A.trace() * dim_B) / (B.trace() * dim_A)).sqrt()
            damping_A = sqrt(damping) * pi
            damping_B = sqrt(damping) / pi
        else:
            raise ValueError(f"Unsupported damping heuristic: {heuristic}.")
>>>>>>> dbf432d6

        A_damped = A.clone()
        idx_A = arange(dim_A, device=A.device)
        A_damped[idx_A, idx_A] = A_damped.diag().add_(damping_A)

        B_damped = B.clone()
        idx_B = arange(dim_B, device=B.device)
        B_damped[idx_B, idx_B] = B_damped.diag().add_(damping_B)

        return A_damped, B_damped

<<<<<<< HEAD
    def update_damping(
        self,
        step: List[Tensor],
        X: Tensor,
        y: Tensor,
        loss_type: str,
    ):
        """Update the damping factor.

        Args:
            step: The update step.
            X: Input data to the loss.
            y: Target data to the loss.
            loss_type: Type of the loss function. Can be `'interior'` or `'boundary'`.
        """
        group = self.param_groups[0]
        damping_key = f"damping_{loss_type}"
        damping = group[damping_key]

        params = sum((list(layer.parameters()) for layer in self.layers), [])
        # reset parameters to before step
        for p, s in zip(params, step):
            p.data.sub_(s)

        # compute the reduction according to the quadratic model anchored at the
        # parameter before the update
        loss_evaluator = {
            "poisson": {
                "interior": poisson_equation.evaluate_interior_loss,
                "boundary": poisson_equation.evaluate_boundary_loss,
            },
            "heat": {
                "interior": heat_equation.evaluate_interior_loss,
                "boundary": heat_equation.evaluate_boundary_loss,
            },
        }[self.equation][loss_type]
        loss, residual, _ = loss_evaluator(self.layers, X, y)

        # second-order term: 0.5 * s^T G s with Gramian G and step s
        G_s = ggn_vector_product_from_plist(loss, residual, params, step)
        s_T_G_s = sum(s.flatten().dot(Gs.flatten()) for s, Gs in zip(step, G_s))

        # first-order term: s^T g with step s and gradient g
        gradient = grad(loss, params, allow_unused=True, materialize_grads=True)
        gradient_T_s = sum(g.flatten().dot(s.flatten()) for g, s in zip(gradient, step))

        model_reduction = 0.5 * s_T_G_s + gradient_T_s

        # set parameters to after step
        for p, s in zip(params, step):
            p.data.add_(s)

        with no_grad():
            loss_after = self.eval_loss(X, y, loss_type)
        real_reduction = loss_after - loss

        # adapt damping
        rho = real_reduction / model_reduction
        w1 = (19 / 20) ** 5
        if rho < 0.25:
            new_damping = damping / w1
        elif rho > 0.75:
            new_damping = damping * w1
        else:
            new_damping = damping

        # print(f"Update {loss_type} damping {damping:2e} -> {new_damping:2e}.")
        group[damping_key] = new_damping

=======
>>>>>>> dbf432d6
    def add_momentum(self, directions: List[Tensor]):
        """Incorporate momentum into the update direction (in-place).

        Args:
            directions: Update directions in list format.
        """
        group = self.param_groups[0]
        momentum = group["momentum"]
        if momentum == 0.0:
            return

        for d, p in zip(directions, group["params"]):
            if self.steps == 0:  # initialize momentum buffers
                self.state[p]["momentum_buffer"] = d
            else:  # update internal momentum buffer and direction
                p_mom = self.state[p]["momentum_buffer"]
                p_mom.mul_(momentum).add_(d)
                d.copy_(p_mom)

    def auto_lr_and_momentum(
        self,
        direction: List[Tensor],
        previous: List[Tensor],
        X_Omega: Tensor,
        y_Omega: Tensor,
        X_dOmega: Tensor,
        y_dOmega: Tensor,
    ) -> Tuple[float, float]:
        """Automatically choose learning rate and momentum for the current step.

        See KFAC paper (https://arxiv.org/pdf/1503.05671), Section 7. Minimizes the
        two-dimensional quadratic model with the true Gramian along the current update
        direction and the previous update step.

        Args:
            direction: The update direction from multiplying the inverse KFAC onto the
                negative gradient.
            previous: The parameter update from the previous iteration.
            X_Omega: Input data to the interior loss.
            y_Omega: Target data to the interior loss.
            X_dOmega: Input data to the boundary loss.
            y_dOmega: Target data to the boundary loss.

        Returns:
            The learning rate and momentum for the current step.
        """
        group = self.param_groups[0]
        damping = group["damping"]  # = λ + η in the KFAC paper
        params = sum((list(layer.parameters()) for layer in self.layers), [])
        d, D = previous, direction  # = δ, Δ in the KFAC paper
        g = [p.grad for p in params]  # = ∇h in the KFAC paper

        DD = sum((D_**2).sum() for D_ in D)  # = ||Δ||₂²
        dd = sum((d_**2).sum() for d_ in d)  # = ||δ||₂²
        dD = sum((d_ * D_).sum() for d_, D_ in zip(d, D))  # = δᵀΔ
        gd = sum((g_ * d_).sum() for g_, d_ in zip(g, d))  # = ∇hᵀδ
        gD = sum((g_ * D_).sum() for g_, D_ in zip(g, D))  # = ∇hᵀΔ

        # compute Gramian-vector products along δ and Δ
        eval_interior_loss, eval_boundary_loss = {
            "poisson": (
                poisson_equation.evaluate_interior_loss,
                poisson_equation.evaluate_boundary_loss,
            ),
            "heat": (
                heat_equation.evaluate_interior_loss,
                heat_equation.evaluate_boundary_loss,
            ),
        }[self.equation]

        # multiply with the boundary Gramian and add
        _, residual, _ = eval_interior_loss(self.layers, X_Omega, y_Omega)
        # correct for batch size reduction factor
        residual /= sqrt(residual.shape[0])
        (Jd,) = jacobian_vector_product(residual, params, d, retain_graph=True)
        (JD,) = jacobian_vector_product(residual, params, D, retain_graph=False)
        DGD = (JD**2).sum()  # = Δᵀ G_Ω Δ
        dGd = (Jd**2).sum()  # = δᵀ G_Ω δ
        dGD = (Jd * JD).sum()  # = δᵀ G_Ω Δ

        _, residual, _ = eval_boundary_loss(self.layers, X_dOmega, y_dOmega)
        # correct for batch size reduction factor
        residual /= sqrt(residual.shape[0])
        (Jd,) = jacobian_vector_product(residual, params, d, retain_graph=True)
        (JD,) = jacobian_vector_product(residual, params, D, retain_graph=False)
        DGD += (JD**2).sum()  # Δᵀ (G_Ω + G_∂Ω) Δ
        dGd += (Jd**2).sum()  # δᵀ (G_Ω + G_∂Ω) δ
        dGD += (Jd * JD).sum()  # δᵀ (G_Ω + G_∂Ω) Δ

        # solve the 2x2 linear system from page 28 (https://arxiv.org/pdf/1503.05671)
        # for the learning rate and momentum
        A = tensor(
            [
                [DGD + damping * DD, dGD + damping * dD],
                [dGD + damping * dD, dGd + damping * dd],
            ]
        )
        b = tensor([gD, gd])
        (lr, momentum) = -(A.inverse() @ b)

        return lr.item(), momentum.item()<|MERGE_RESOLUTION|>--- conflicted
+++ resolved
@@ -6,12 +6,8 @@
 
 from backpack.hessianfree.ggnvp import ggn_vector_product_from_plist
 from backpack.hessianfree.rop import jacobian_vector_product
-<<<<<<< HEAD
 from torch import Tensor, arange, cat, dtype, eye, float64, no_grad, tensor
 from torch.autograd import grad
-=======
-from torch import Tensor, arange, cat, dtype, float64, tensor
->>>>>>> dbf432d6
 from torch.nn import Module
 from torch.optim import Optimizer
 
@@ -110,18 +106,17 @@
         default="poisson",
     )
     parser.add_argument(
-<<<<<<< HEAD
         f"--{prefix}adaptive_damping",
         action="store_true",
         help="Whether to use adaptive Levenberg-Marquardt damping.",
         default=False,
-=======
+    )
+    parser.add_argument(
         f"--{prefix}damping_heuristic",
         type=str,
         choices=KFAC.SUPPORTED_DAMPING_HEURISTICS,
         help="How to distribute the damping onto the two Kronecker factors.",
         default="same",
->>>>>>> dbf432d6
     )
     parser.add_argument(
         f"--{prefix}momentum",
@@ -192,11 +187,8 @@
         inv_dtype: dtype = float64,
         initialize_to_identity: bool = False,
         equation: str = "poisson",
-<<<<<<< HEAD
         adaptive_damping: bool = False,
-=======
         damping_heuristic: str = "same",
->>>>>>> dbf432d6
         momentum: float = 0.0,
     ) -> None:
         """Set up the optimizer.
@@ -237,14 +229,11 @@
                 identity matrix. Default is `False` (initialize with zero).
             equation: Equation to solve. Currently supports `'poisson'` and `'heat'`.
                 Default: `'poisson'`.
-<<<<<<< HEAD
             adaptive_damping: Whether to use adaptive damping with LM heuristic.
                 Default is `False`. See Section 6.5 of https://arxiv.org/pdf/1503.05671.
-=======
             damping_heuristic: How to distribute the damping onto the two Kronecker
                 factors. Currently supports `'same'` and `'trace-norm` (see Section 6.3
                 of https://arxiv.org/pdf/1503.05671). Default is `'same'`.
->>>>>>> dbf432d6
             momentum: Momentum on the update. Default: `0.0`.
 
         Raises:
@@ -344,13 +333,9 @@
             return
 
         inv_dtype = group["inv_dtype"]
-<<<<<<< HEAD
         damping_interior = group["damping_interior"]
         damping_boundary = group["damping_boundary"]
-=======
-        damping = group["damping"]
         damping_heuristic = group["damping_heuristic"]
->>>>>>> dbf432d6
 
         # compute the KFAC inverse
         for layer_idx in self.layer_idxs:
@@ -361,13 +346,8 @@
             A2, A1 = self.kfacs_interior[layer_idx]
             B2, B1 = self.kfacs_boundary[layer_idx]
 
-<<<<<<< HEAD
-            A2, A1 = self.add_damping(A2, A1, damping_interior)
-            B2, B1 = self.add_damping(B2, B1, damping_boundary)
-=======
-            A2, A1 = self.add_damping(A2, A1, damping, damping_heuristic)
-            B2, B1 = self.add_damping(B2, B1, damping, damping_heuristic)
->>>>>>> dbf432d6
+            A2, A1 = self.add_damping(A2, A1, damping_interior, damping_heuristic)
+            B2, B1 = self.add_damping(B2, B1, damping_boundary, damping_heuristic)
 
             self.inv[layer_idx] = InverseKroneckerSum(  # noqa: B909
                 A1, A2, B1, B2, inv_dtype=inv_dtype
@@ -608,11 +588,7 @@
         return loss
 
     def add_damping(
-<<<<<<< HEAD
-        self, A: Tensor, B: Tensor, damping: float
-=======
         self, A: Tensor, B: Tensor, damping: float, heuristic: str
->>>>>>> dbf432d6
     ) -> Tuple[Tensor, Tensor]:
         """Add damping to the KFAC factors.
 
@@ -620,22 +596,10 @@
             A: The input-based Kronecker factor.
             B: The output-gradient-based Kronecker factor.
             damping: The damping factor.
-<<<<<<< HEAD
+            heuristic: The damping heuristic.
 
         Returns:
             A tuple of the damped KFAC factors.
-        """
-        (dim_A,), (dim_B,) = set(A.shape), set(B.shape)
-
-        damping_A, damping_B = damping, damping
-=======
-            heuristic: The damping heuristic.
-
-        Returns:
-            A tuple of the damped KFAC factors.
-
-        Raises:
-            ValueError: If the damping heuristic is not supported.
         """
         (dim_A,), (dim_B,) = set(A.shape), set(B.shape)
 
@@ -649,7 +613,6 @@
             damping_B = sqrt(damping) / pi
         else:
             raise ValueError(f"Unsupported damping heuristic: {heuristic}.")
->>>>>>> dbf432d6
 
         A_damped = A.clone()
         idx_A = arange(dim_A, device=A.device)
@@ -661,7 +624,6 @@
 
         return A_damped, B_damped
 
-<<<<<<< HEAD
     def update_damping(
         self,
         step: List[Tensor],
@@ -731,8 +693,6 @@
         # print(f"Update {loss_type} damping {damping:2e} -> {new_damping:2e}.")
         group[damping_key] = new_damping
 
-=======
->>>>>>> dbf432d6
     def add_momentum(self, directions: List[Tensor]):
         """Incorporate momentum into the update direction (in-place).
 
