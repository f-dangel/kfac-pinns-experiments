--- conflicted
+++ resolved
@@ -141,18 +141,14 @@
             "--num_steps=3",
             "--optimizer=HessianFreeCached",
             f"--equation={equation}",
-<<<<<<< HEAD
+            f"--boundary_condition={condition}",
             "--HessianFreeCached_kfac_preconditioner",
-=======
-            f"--boundary_condition={condition}",
-            "--HessianFreeCached_kfac_preconditioner",
-        ]
-        for (equation, condition) in [
-            ("poisson", "sin_product"),
-            ("heat", "sin_product"),
-            ("fokker-planck-isotropic", "gaussian"),
-            ("log-fokker-planck-isotropic", "gaussian"),
->>>>>>> bff33c25
+        ]
+        for (equation, condition) in [
+            ("poisson", "sin_product"),
+            ("heat", "sin_product"),
+            ("fokker-planck-isotropic", "gaussian"),
+            ("log-fokker-planck-isotropic", "gaussian"),
         ]
     ],
     # train with a deeper net
