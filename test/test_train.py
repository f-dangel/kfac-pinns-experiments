"""Test the training script (integration test)."""

from itertools import product
from typing import List

from pytest import mark

from kfac_pinns_exp import train
from kfac_pinns_exp.utils import run_verbose

ARGS = [
    # train with ENGD and on different equations
    *[
        [
            "--num_steps=3",
            "--optimizer=ENGD",
            f"--equation={equation}",
            "--ENGD_ema_factor=0.99",
            "--ENGD_damping=0.0001",
            "--ENGD_lr=0.1",
            f"--ENGD_approximation={approximation}",
        ]
        for equation, approximation in product(
            ["poisson", "heat"], ["full", "per_layer", "diagonal"]
        )
    ],
    # train with KFAC
    *[
        [
            "--num_steps=10",
            "--optimizer=KFAC",
            f"--equation={equation}",
            "--KFAC_T_kfac=2",
            "--KFAC_T_inv=4",
            "--KFAC_ema_factor=0.95",
            "--KFAC_damping=0.01",
            "--KFAC_lr=0.1",
            f"--KFAC_ggn_type={ggn_type}",
        ]
        for equation, ggn_type in product(
            ["poisson", "heat"], ["type-2", "empirical", "forward-only"]
        )
    ],
    # train with SGD
    *[
        [
            "--num_steps=3",
            "--optimizer=SGD",
            f"--equation={equation}",
            "--SGD_lr=0.1",
            "--SGD_momentum=0.9",
        ]
        for equation in ["poisson", "heat"]
    ],
    # train with Adam
    [
        "--num_steps=3",
        "--optimizer=Adam",
        "--Adam_lr=0.01",
        "--Adam_beta1=0.8",
        "--Adam_beta2=0.99",
    ],
    # train with LBFGS
    *[
        [
            "--num_steps=3",
            "--optimizer=LBFGS",
            f"--equation={equation}",
        ]
        for equation in ["poisson", "heat"]
    ],
    # train with HessianFree
    *[
        [
            "--num_steps=3",
            "--optimizer=HessianFree",
            f"--equation={equation}",
        ]
        for equation in ["poisson", "heat"]
    ],
    # train with a deeper net
    *[
        [
            "--num_steps=3",
            "--optimizer=SGD",
            "--SGD_lr=0.1",
            f"--model={model}",
        ]
        for model in [
            "mlp-tanh-64-48-32-16",
            "mlp-tanh-64-64-48-48",
            "mlp-tanh-256-256-128-128",
            "mlp-tanh-768-768-512-512",
        ]
    ],
    # train with different boundary conditions
    [
        "--num_steps=3",
        "--optimizer=SGD",
        "--SGD_lr=0.1",
        "--boundary_condition=cos_sum",
    ],
    # train and visualize the solutions for each logged step
    *[
        [
            "--num_steps=3",
            f"--dim_Omega={dim_Omega}",
            f"--equation={equation}",
            f"--boundary_condition={condition}",
            "--optimizer=SGD",
            "--SGD_lr=0.1",
            "--plot_solution",
            "--disable_tex",  # for Github actions (no LaTeX available)
        ]
        for dim_Omega, equation, condition in [
            (1, "poisson", "sin_product"),
            (2, "poisson", "sin_product"),
            (1, "poisson", "cos_sum"),
            (2, "poisson", "cos_sum"),
            (1, "heat", "sin_product"),
            (1, "heat", "sin_sum"),
        ]
    ],
    # train with KFAC+momentum
    [
        "--num_steps=3",
        "--optimizer=KFAC",
        "--KFAC_damping=0.01",
        "--KFAC_momentum=0.1",
    ],
<<<<<<< HEAD
    # train with KFAC+trace-norm damping heuristic
=======
    # train with KFAC+automatic learning rate and momentum
>>>>>>> 58f9d4c1
    [
        "--num_steps=3",
        "--optimizer=KFAC",
        "--KFAC_damping=0.01",
<<<<<<< HEAD
        "--KFAC_damping_heuristic=trace-norm",
=======
        "--KFAC_lr=auto",
    ],
    # train with SGD + new batches every 2 steps
    [
        "--num_steps=5",
        "--optimizer=SGD",
        "--SGD_lr=0.1",
        "--SGD_momentum=0.9",
        "--batch_frequency=2",
>>>>>>> 58f9d4c1
    ],
]
ARG_IDS = ["_".join(cmd) for cmd in ARGS]


@mark.parametrize("arg", ARGS, ids=ARG_IDS)
def test_train(arg: List[str]):
    """Execute the training script.

    Args:
        arg: The command-line arguments to pass to the script.
    """
    run_verbose(["python", train.__file__] + arg)<|MERGE_RESOLUTION|>--- conflicted
+++ resolved
@@ -128,19 +128,19 @@
         "--KFAC_damping=0.01",
         "--KFAC_momentum=0.1",
     ],
-<<<<<<< HEAD
-    # train with KFAC+trace-norm damping heuristic
-=======
     # train with KFAC+automatic learning rate and momentum
->>>>>>> 58f9d4c1
     [
         "--num_steps=3",
         "--optimizer=KFAC",
         "--KFAC_damping=0.01",
-<<<<<<< HEAD
+        "--KFAC_lr=auto",
+    ],
+    # train with KFAC+trace-norm damping heuristic
+    [
+        "--num_steps=3",
+        "--optimizer=KFAC",
+        "--KFAC_damping=0.01",
         "--KFAC_damping_heuristic=trace-norm",
-=======
-        "--KFAC_lr=auto",
     ],
     # train with SGD + new batches every 2 steps
     [
@@ -149,7 +149,6 @@
         "--SGD_lr=0.1",
         "--SGD_momentum=0.9",
         "--batch_frequency=2",
->>>>>>> 58f9d4c1
     ],
 ]
 ARG_IDS = ["_".join(cmd) for cmd in ARGS]
