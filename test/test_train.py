--- conflicted
+++ resolved
@@ -120,7 +120,7 @@
             ("log-fokker-planck-isotropic", "gaussian"),
         ]
     ],
-    # train with HessianFreeCached
+    # train with HessianFreeCached (w/o KFAC pre-conditioning)
     *[
         [
             "--num_steps=3",
@@ -128,18 +128,18 @@
             f"--equation={equation}",
             f"--boundary_condition={condition}",
         ]
-        for (equation, condition) in [
-            ("poisson", "sin_product"),
-            ("heat", "sin_product"),
-            ("fokker-planck-isotropic", "gaussian"),
-            ("log-fokker-planck-isotropic", "gaussian"),
-        ]
-    ],
-<<<<<<< HEAD
+        + preconditioning
+        for (equation, condition), preconditioning in product(
+            [
+                ("poisson", "sin_product"),
+                ("heat", "sin_product"),
+                ("fokker-planck-isotropic", "gaussian"),
+                ("log-fokker-planck-isotropic", "gaussian"),
+            ],
+            [["--HessianFreeCached_kfac_preconditioner"], []],
+        )
+    ],
     # train with SPRING
-=======
-    # train with HessianFreeCached and KFAC pre-conditioning
->>>>>>> b05a1232
     *[
         [
             "--num_steps=3",
@@ -150,10 +150,6 @@
             "--SPRING_norm_constraint=1",
             f"--equation={equation}",
             f"--boundary_condition={condition}",
-<<<<<<< HEAD
-=======
-            "--HessianFreeCached_kfac_preconditioner",
->>>>>>> b05a1232
         ]
         for (equation, condition) in [
             ("poisson", "sin_product"),
