--- conflicted
+++ resolved
@@ -141,7 +141,7 @@
 %In matrix form, higher-order forward mode automatic differentiation is given by
 %or $\mT^f=\tilde{\mW}\mT^h$. \todo{do we need this notation?}
 %for linear and nonlinear layers, respectively, where $\tilde{\mW}^{(l)} = \operatorname{diag}(\mW^{(l)}, \dots, \mW^{(l)})$ is a block diagonal matrix.
-We can interpret this formula as a forward pass through a larger neural network with weight sharing in the spirit of \cite{eschenhagen2023kroneckerfactored}  by rearranging $\mZ^{(l)}$ as a matrix of shape $(d+2)\times h^{(l)}$ and noting that $\mZ^{(l)} = \mZ^{(l-1)}{W^{(l)}}^\top$.
+We can interpret this formula as a forward pass through a larger neural network with weight sharing in the spirit of \cite{eschenhagen2023kroneckerfactored}  by rearranging $\mZ^{(l)}$ as a matrix of shape $(d+2)\times h^{(l)}$ and noting that $\mZ^{(l)} = \mZ^{(l-1)}{\mW^{(l)}}^\top$.
 
 \subsection{Kronecker-factored approximations for the Poisson equation}
 For the Poisson equation, the individual block matrices of the PDE Gramian are given by
@@ -150,50 +150,27 @@
 \end{align}
 Just like in the case of the block Fisher matrices $\mF(\vtheta^{(l)})$ we use the chain rule and compute
 \begin{align*}
-<<<<<<< HEAD
     \jac_{\mW^{(l)}} \Delta_\vx \vu_n & = \jac_{\mZ^{(l)}}\Delta_\vx \vu_n \jac_{\mW^{(l)}} \mZ^{(l)} %=
     %\jac_{\mW^{(l)}} \mZ^{(l)} \jac_{\mZ^{(l)}}\mZ^{(L)}\jac_{\mZ^{(L)}}\Delta_\vx \vu_n.
-    \\ & =
+    %\\ & =
     %\operatorname{diag}\left({\vz^{(l-1)}}^\top \otimes \mI, \dots, {\Delta_\vx\vz^{(l-1)}}^\top \otimes \mI\right) \jac_{\mZ^{(l)}}\Delta_\vx \vu_n
-    \begin{pmatrix}
-        \nabla_{\vz^{(l)}} \Delta_{\vx}\vu_n \\
-        \nabla_{\partial_{\vx_1}\vz^{(l)}}\Delta_{\vx}\vu_n \\
-        \vdots \\
-        \nabla_{\partial_{\vx_d}\vz^{(l)}} \Delta_{\vx}\vu_n  \\
-        \nabla_{\Delta_{\vx}\vz^{(l)}} \Delta_{\vx}\vu_n \\
-    \end{pmatrix}^\top
-    \begin{pmatrix}
-        {\vz^{(l-1)}_n}^\top \otimes \mI \\
-        {\partial_{\vx_1}\vz^{(l-1)}_n}^\top \otimes \mI \\
-        \vdots \\
-        {\partial_{\vx_d}\vz^{(l-1)}_n}^\top \otimes \mI \\
-        {\Delta_{\vx}\vz^{(l-1)}_n}^\top \otimes \mI \\
-    \end{pmatrix}
-    \\ & = \sum_{s=1}^S \mZ^{(l-1)}_n \otimes \nabla_{\mZ^{(l)}} \Delta_{\vx}\vu_n
+    %\begin{pmatrix}
+    %    \nabla_{\vz^{(l)}} \Delta_{\vx}\vu_n \\
+    %    \nabla_{\partial_{\vx_1}\vz^{(l)}}\Delta_{\vx}\vu_n \\
+    %    \vdots \\
+    %    \nabla_{\partial_{\vx_d}\vz^{(l)}} \Delta_{\vx}\vu_n  \\
+    %    \nabla_{\Delta_{\vx}\vz^{(l)}} \Delta_{\vx}\vu_n \\
+    %\end{pmatrix}^\top
+    %\begin{pmatrix}
+    %    {\vz^{(l-1)}_n}^\top \otimes \mI \\
+    %    {\partial_{\vx_1}\vz^{(l-1)}_n}^\top \otimes \mI \\
+    %    \vdots \\
+    %    {\partial_{\vx_d}\vz^{(l-1)}_n}^\top \otimes \mI \\
+    %    {\Delta_{\vx}\vz^{(l-1)}_n}^\top \otimes \mI \\
+    %\end{pmatrix}
+    \\ & = \sum_{s=1}^S (\nabla_{\mZ^{(l)}_s} \Delta_{\vx}\vu_n)^\top  ({\mZ^{(l-1)}_{n,s}}^\top \otimes \mI)?
+    \\ & = \left(\sum_{s=1}^S \mZ^{(l-1)}_{n,s} \otimes \nabla_{\mZ^{(l)}_s} \Delta_{\vx}\vu_n\right)^\top,
     %{\vz^{(l-1)}_n}^\top \otimes \jac_{\vz^{(l)}} \Delta_{\vx}\vu_n
-=======
-    \jac_{\mW^{(l)}} \Delta_\vx \vu_n & = \jac_{\mZ^{(l)}}\Delta_\vx \vu_n \jac_{\mW^{(l)}} \mZ^{(l)} %= 
-    %\jac_{\mW^{(l)}} \mZ^{(l)} \jac_{\mZ^{(l)}}\mZ^{(L)}\jac_{\mZ^{(L)}}\Delta_\vx \vu_n. 
-    %\\ & = 
-    %\operatorname{diag}\left({\vz^{(l-1)}}^\top \otimes \mI, \dots, {\Delta_\vx\vz^{(l-1)}}^\top \otimes \mI\right) \jac_{\mZ^{(l)}}\Delta_\vx \vu_n
-    %\begin{pmatrix}
-    %    \nabla_{\vz^{(l)}} \Delta_{\vx}\vu_n \\ 
-    %    \nabla_{\partial_{\vx_1}\vz^{(l)}}\Delta_{\vx}\vu_n \\ 
-    %    \vdots \\ 
-    %    \nabla_{\partial_{\vx_d}\vz^{(l)}} \Delta_{\vx}\vu_n  \\ 
-    %    \nabla_{\Delta_{\vx}\vz^{(l)}} \Delta_{\vx}\vu_n \\ 
-    %\end{pmatrix}^\top
-    %\begin{pmatrix}
-    %    {\vz^{(l-1)}_n}^\top \otimes \mI \\ 
-    %    {\partial_{\vx_1}\vz^{(l-1)}_n}^\top \otimes \mI \\ 
-    %    \vdots \\ 
-    %    {\partial_{\vx_d}\vz^{(l-1)}_n}^\top \otimes \mI \\ 
-    %    {\Delta_{\vx}\vz^{(l-1)}_n}^\top \otimes \mI \\ 
-    %\end{pmatrix}
-    \\ & = \sum_{s=1}^S (\nabla_{\mZ^{(l)}_s} \Delta_{\vx}\vu_n)^\top  ({\mZ^{(l-1)}_{n,s}}^\top \otimes \mI)? 
-    \\ & = \left(\sum_{s=1}^S \mZ^{(l-1)}_{n,s} \otimes \nabla_{\mZ^{(l)}_s} \Delta_{\vx}\vu_n\right)^\top,
-    %{\vz^{(l-1)}_n}^\top \otimes \jac_{\vz^{(l)}} \Delta_{\vx}\vu_n 
->>>>>>> c28a46e2
     %+
     %\sum_{i=1}^d {\partial_{\vx_i}\vz^{(l-1)}_n}^\top \otimes \jac_{\partial_{\vx_i}\vz^{(l)}}\Delta_{\vx}\vu_n
     %\\ & \quad
