--- conflicted
+++ resolved
@@ -78,15 +78,8 @@
   \end{align}
 \end{subequations}
 This reduces computational cost, but is restricted to PDEs that involve second-order derivatives only via the Laplacian, or a partial Laplacian over a sub-set of input coordinates (e.g.\,heat equation, \Cref{sec:experiments}).
-<<<<<<< HEAD
-\todo{Felix: I do not understand this notation.
-  There seems to be a sum over coordinates $i,j$ missing here.
-  Maybe $\sum_{i,j=1}^d c_{i,j} \partial^2_{\evx_i, \evx_j}$?}
-For a more general second-order linear PDE operator $\mathcal L = \sum_{\lvert \alpha \rvert=2}c_\alpha \partial^\alpha_\vx$, the forward pass for a linear layer is $\mathcal{L} \vz^{(l)} = \mW^{(l)}\mathcal{L} \vz^{(l-1)}$, generalizing~\eqref{eq:forward_Laplacian_linear}, and similarly for~\Cref{eq:forward_Laplacian_nonlinear}.
+For a more general second-order linear PDE operator $\sum_{i,j=1}^d c_{i,j} \partial^2_{\evx_i,\evx_j}$, the forward pass for a linear layer is $\mathcal{L} \vz^{(l)} = \mW^{(l)}\mathcal{L} \vz^{(l-1)}$, generalizing~\eqref{eq:forward_Laplacian_linear}, and similarly for~\Cref{eq:forward_Laplacian_nonlinear}.
 This is similar to \cite{li2024dof}, which transforms the input space using an eigen-decomposition of $c_{i,j}$ to a basis where it is diagonal with entries $\{0, \pm 1\}$, reducing the computation to two standard forward Laplacians.
-=======
-For a more general second-order linear PDE operator $\sum_{i,j=1}^d c_{ij} \partial^2_{\evx_i,\evx_j}$, the forward pass for a linear layer is $\mathcal{L} \vz^{(l)} = \mW^{(l)}\mathcal{L} \vz^{(l-1)}$, generalizing~\eqref{eq:forward_Laplacian_linear}, and similarly for~\Cref{eq:forward_Laplacian_nonlinear}.
->>>>>>> 20b5d902
 
 Importantly, the computation of higher-order derivatives for linear layers boils down to a forward pass through the layer with weight sharing over the different partial derivatives (\Cref{eq:forward_pass}), and weight sharing can potentially be reduced depending on the differential operator's structure (\Cref{eq:forward_Laplacian_linear}).
 Therefore, we can use the concept of KFAC in the presence of weight sharing to derive a principled Kronecker approximation for Gramians containing differential operator terms.
