<<<<<<< HEAD
\begin{figure}[tb]
  \centering
  \includegraphics{../kfac_pinns_exp/exp17_groupplot_poisson2d/loss.pdf}
  \caption{Scaling behaviour of different optimizers for learning the solution of a 2d-Poisson equation w.r.t.
    neural network size under a given time budget of $10^3\,\text{s}$ on an RTX 6000 GPU.}
  \label{fig:pedagogical-example}
\end{figure}

\subsection{Setup}
=======
\subsection{Implementation and experimental setup}
>>>>>>> a36e5eaa

\paragraph{Implementation details}
\begin{itemize}
    \item how do we combine the interior and boundary approximations? 
    \item damping
    \item exponential moving average
    \item line search 
    \item combination of interior and boundary approximations and linear solver: Also, the Kronecker sum's inversion requires solving a generalized eigenvalue problem, for which there is currently no API in PyTorch.
    Hence we need to fall back to SciPy, which costs communication overhead because everything needs to be off-loaded to CPU.
    Alternatively, we could summarize the two Kronecker approximations into a single one at the risk of losing downstream performance.
    \todo{which one do we use?}
    \item \paragraph{Stability and memory considerations} 
    Our KFAC implementation requires matrix (eigen-)decompositions and uses dense pre-conditioner matrices.
    This can cause numerical instabilities and large memory consumption.
    Both issues can be addressed by using an inverse-free KFAC update~\citep{lin2023simplifying} and structured Kronecker factors~\citep{lin2023structured}.
    We leave this additions to future work.
    One could also merge the backward pass for each Gramian with that of its loss into a single backward traversal rather than two sequential ones, e.g.\,as done by~\cite{dangel2020backpack}.
    However, then one needs to manually implement the additional backpropagation (through both the normal forward pass, but also through the forward Laplacian pass).
\end{itemize}


%%% Local Variables:
%%% mode: latex
%%% TeX-master: "../main"
%%% End:



\paragraph{Experimental setup}
\begin{itemize}
    \item Tested optimizers: Adam, GD with LS?, Newton's method / (L-)BFGS, Full ENGD, (Block)-Diagonal approximation for ENGD?, KFAC-exp, KFAC-for, KFAC-emp? %, other KFACs: for the l2-GN, empirical Fisher, Quantum KFAC
    \item hyper-parameter search 
    %\item try without line search with learning rate schedules 
\end{itemize}

\subsection{A high dimensional Poisson equation}

\begin{itemize}
    \item 100D from deep Ritz paper~\citep{yu2018deep}, i.e., 
    \begin{align*}
        -\Delta u(x) & = -200 \quad \text{for } x\in [0,1]^{100} \\ 
        u(x) & = \lVert x \rVert_2^2 \quad \text{for } x\in \partial[0,1]^{100}
    \end{align*}
    where the solution is given by $u^\star(x) = \lVert x \rVert_2^2$
    \item around $10^5$ to $10^6$ parameters 
    \item no ENGD, ENGD matrix-free?, only KFACs, L-BFGS, HF, and first-order methods 
\end{itemize}

\subsection{A pedagogical example}

\begin{itemize}
    \item pretty much our current 2D / 5D Poisson example
    \item meant as an illustration of how the approximation of KFAC compares to ENGD and ENGD block-diagonal 
    \item plot parameters vs iteration time 
\end{itemize}

\subsection{Heat equation}

\begin{itemize}
    \item again 100D 
    \item sum of cosinuts with exponential trash in time? I.e., 
    time-space domain $[0,1]\times[0,1]^{100}$ %and 
    %\begin{align*}
    %    \partial_t u(t,x)-\Delta_x u(t,x) & = 0 \quad \text{for } x\in [0,1]^{100} \\ 
    %    u(0,x) & = \sum_{i=1}^{100} \sin(\pi x_i) \quad \text{for } 
    %    x\in [0,1]^{100}
    %    \\ 
    %    u(t,x) & = 0 \quad \text{for } t\in[0,1], x\in\partial[0,1]^{100}
    %\end{align*}
    %\item an alternative would be 
    \begin{align*}
        \partial_t u(t,x)-\Delta_x u(t,x) & = 0 \quad \text{for } x\in [0,1]^{100} \\ 
        u(0,x) & = \sum_{i=1}^{100} \sin(\pi x_i) \quad \text{for } 
        x\in [0,1]^{100}
        \\ 
        u(t,x) & = e^{-\pi^2 t}\sum_{i=1}^{100} \sin(\pi x_i) \quad \text{for } t\in[0,1], x\in\partial[0,1]^{100}
    \end{align*}
    for which the solution should be given by 
    \begin{align*}
        u^\star(t,x) = e^{-\pi^2 t} \sum_{i=1}^{100} \sin(\pi x_i)?
    \end{align*}
    %we can also scale in time because $e^{-4\pi^2}\approx e^{-40}$
    \item around $10^5-10^6$ parameters 
\end{itemize}

\begin{comment}
    We want to show the following things:
\begin{itemize}
\item We can safely discard the Gramian's off-diagonal blocks without harming
  training performance. This reduces the Gramian's size, but still imposes
  strong constraints on scalability.

\item Our proposed Kronecker approximation works roughly as well as the
  full/block diagonal Gramian, while being much cheaper to compute, store, and
  invert.

\item Thanks to the Kronecker approximation of the Gramian, we can scale to larger neural networks where the other methods either do not work (storing the Gramian is prohibitively expensive) or become quite slow (matrix-free linear system solve via Gramian-vector products).
\end{itemize}

Todos:
\begin{itemize}
\item concrete example ground truth: 2d Poisson on unit square with sine target
\end{itemize}

Ideas:
\begin{itemize}
\item try out different approximations
  \begin{itemize}
  \item Ground truth
  \item Block diagonal exact
  \item Diagonal
  \item Block diagonal with different approximations
  \end{itemize}
\end{itemize}
\end{comment}

%%% Local Variables:
%%% mode: latex
%%% TeX-master: "../main"
%%% End:<|MERGE_RESOLUTION|>--- conflicted
+++ resolved
@@ -1,4 +1,3 @@
-<<<<<<< HEAD
 \begin{figure}[tb]
   \centering
   \includegraphics{../kfac_pinns_exp/exp17_groupplot_poisson2d/loss.pdf}
@@ -8,21 +7,19 @@
 \end{figure}
 
 \subsection{Setup}
-=======
 \subsection{Implementation and experimental setup}
->>>>>>> a36e5eaa
 
 \paragraph{Implementation details}
 \begin{itemize}
-    \item how do we combine the interior and boundary approximations? 
+    \item how do we combine the interior and boundary approximations?
     \item damping
     \item exponential moving average
-    \item line search 
+    \item line search
     \item combination of interior and boundary approximations and linear solver: Also, the Kronecker sum's inversion requires solving a generalized eigenvalue problem, for which there is currently no API in PyTorch.
     Hence we need to fall back to SciPy, which costs communication overhead because everything needs to be off-loaded to CPU.
     Alternatively, we could summarize the two Kronecker approximations into a single one at the risk of losing downstream performance.
     \todo{which one do we use?}
-    \item \paragraph{Stability and memory considerations} 
+    \item \paragraph{Stability and memory considerations}
     Our KFAC implementation requires matrix (eigen-)decompositions and uses dense pre-conditioner matrices.
     This can cause numerical instabilities and large memory consumption.
     Both issues can be addressed by using an inverse-free KFAC update~\citep{lin2023simplifying} and structured Kronecker factors~\citep{lin2023structured}.
@@ -42,58 +39,58 @@
 \paragraph{Experimental setup}
 \begin{itemize}
     \item Tested optimizers: Adam, GD with LS?, Newton's method / (L-)BFGS, Full ENGD, (Block)-Diagonal approximation for ENGD?, KFAC-exp, KFAC-for, KFAC-emp? %, other KFACs: for the l2-GN, empirical Fisher, Quantum KFAC
-    \item hyper-parameter search 
-    %\item try without line search with learning rate schedules 
+    \item hyper-parameter search
+    %\item try without line search with learning rate schedules
 \end{itemize}
 
 \subsection{A high dimensional Poisson equation}
 
 \begin{itemize}
-    \item 100D from deep Ritz paper~\citep{yu2018deep}, i.e., 
+    \item 100D from deep Ritz paper~\citep{yu2018deep}, i.e.,
     \begin{align*}
-        -\Delta u(x) & = -200 \quad \text{for } x\in [0,1]^{100} \\ 
+        -\Delta u(x) & = -200 \quad \text{for } x\in [0,1]^{100} \\
         u(x) & = \lVert x \rVert_2^2 \quad \text{for } x\in \partial[0,1]^{100}
     \end{align*}
     where the solution is given by $u^\star(x) = \lVert x \rVert_2^2$
-    \item around $10^5$ to $10^6$ parameters 
-    \item no ENGD, ENGD matrix-free?, only KFACs, L-BFGS, HF, and first-order methods 
+    \item around $10^5$ to $10^6$ parameters
+    \item no ENGD, ENGD matrix-free?, only KFACs, L-BFGS, HF, and first-order methods
 \end{itemize}
 
 \subsection{A pedagogical example}
 
 \begin{itemize}
     \item pretty much our current 2D / 5D Poisson example
-    \item meant as an illustration of how the approximation of KFAC compares to ENGD and ENGD block-diagonal 
-    \item plot parameters vs iteration time 
+    \item meant as an illustration of how the approximation of KFAC compares to ENGD and ENGD block-diagonal
+    \item plot parameters vs iteration time
 \end{itemize}
 
 \subsection{Heat equation}
 
 \begin{itemize}
-    \item again 100D 
-    \item sum of cosinuts with exponential trash in time? I.e., 
-    time-space domain $[0,1]\times[0,1]^{100}$ %and 
+    \item again 100D
+    \item sum of cosinuts with exponential trash in time? I.e.,
+    time-space domain $[0,1]\times[0,1]^{100}$ %and
     %\begin{align*}
-    %    \partial_t u(t,x)-\Delta_x u(t,x) & = 0 \quad \text{for } x\in [0,1]^{100} \\ 
-    %    u(0,x) & = \sum_{i=1}^{100} \sin(\pi x_i) \quad \text{for } 
+    %    \partial_t u(t,x)-\Delta_x u(t,x) & = 0 \quad \text{for } x\in [0,1]^{100} \\
+    %    u(0,x) & = \sum_{i=1}^{100} \sin(\pi x_i) \quad \text{for }
     %    x\in [0,1]^{100}
-    %    \\ 
+    %    \\
     %    u(t,x) & = 0 \quad \text{for } t\in[0,1], x\in\partial[0,1]^{100}
     %\end{align*}
-    %\item an alternative would be 
+    %\item an alternative would be
     \begin{align*}
-        \partial_t u(t,x)-\Delta_x u(t,x) & = 0 \quad \text{for } x\in [0,1]^{100} \\ 
-        u(0,x) & = \sum_{i=1}^{100} \sin(\pi x_i) \quad \text{for } 
+        \partial_t u(t,x)-\Delta_x u(t,x) & = 0 \quad \text{for } x\in [0,1]^{100} \\
+        u(0,x) & = \sum_{i=1}^{100} \sin(\pi x_i) \quad \text{for }
         x\in [0,1]^{100}
-        \\ 
+        \\
         u(t,x) & = e^{-\pi^2 t}\sum_{i=1}^{100} \sin(\pi x_i) \quad \text{for } t\in[0,1], x\in\partial[0,1]^{100}
     \end{align*}
-    for which the solution should be given by 
+    for which the solution should be given by
     \begin{align*}
         u^\star(t,x) = e^{-\pi^2 t} \sum_{i=1}^{100} \sin(\pi x_i)?
     \end{align*}
     %we can also scale in time because $e^{-4\pi^2}\approx e^{-40}$
-    \item around $10^5-10^6$ parameters 
+    \item around $10^5-10^6$ parameters
 \end{itemize}
 
 \begin{comment}
