--- conflicted
+++ resolved
@@ -3,30 +3,30 @@
 %\subsection{Setup}
 
 %\paragraph{Tested optimizers}
-We implement KFAC, KFAC*, as well as the diagonal, block-diagonal, and 
+We implement KFAC, KFAC*, as well as the diagonal, block-diagonal, and
 full-Gramian ENGD in PyTorch~\citep{paszke2019pytorch}.
 As a matrix-free version of ENGD, we use the HessianFree optimizer~\citep{martens2010deep} which uses truncated CG with exact Gramian-vector products to pre-condition the gradient.
 We chose this because there is a fully-featured implementation from~\citet{tatzel2022late} which offers many additional heuristics such as adaptive damping, CG backtracking, and backtracking line search, which allows this algorithm to be operated with very little hyperparameter searching.
-As first order-optimizers, we consider SGD with a tuned learning rate and momentum, as well as Adam with a tuned learning rate. 
+As first order-optimizers, we consider SGD with a tuned learning rate and momentum, as well as Adam with a tuned learning rate.
 %
 %\paragraph{Experimental setup}
-We tune all hyper-parameters including step-sizes, momentum, the exponential-moving-average\todo{tba} parameter using Weights \& Biases~\citep{wandb} via random search, where we will make the runs and choices available after acceptance. 
+We tune all hyper-parameters including step-sizes, momentum, the exponential-moving-average\todo{tba} parameter using Weights \& Biases~\citep{wandb} via random search, where we will make the runs and choices available after acceptance.
 All experiments are run on a compute cluster with RTX 6000 GPUs (24\,GiB RAM).
 
 
 \subsection{A pedagogical example: 2D Poisson equation}
 
 We consider a low-dimensional Poisson equation used to demonstrate the efficacy of energy natural gradients by~\cite{muller2023achieving}
-as we can use it as a baseline here for its KFAC approximation. 
-The %problems are given by the two-dimensional 
-Poisson equation is given by 
+as we can use it as a baseline here for its KFAC approximation.
+The %problems are given by the two-dimensional
+Poisson equation is given by
 \begin{align}\label{eq:2D-Poisson}
     \begin{split}
-        -\Delta u(x,y) & = 2\pi^2 \sin(\pi x) \sin(\pi y) \quad \text{for } (x,y)\in[0,1]^2 \\ 
+        -\Delta u(x,y) & = 2\pi^2 \sin(\pi x) \sin(\pi y) \quad \text{for } (x,y)\in[0,1]^2 \\
     u(x,y) & = 0 \quad \text{for } (x,y) \in\partial[0,1]^2.
     \end{split}
 \end{align}
-%as well as the one-dimensional heat equation 
+%as well as the one-dimensional heat equation
 %\begin{align}\label{eq:1D-Heat}
 %    \begin{split}
 %        \partial_t u(t,x) &= \kappa\partial_x^2u(t,x) \quad \text{for }(t,x)\in[0,1]^2
@@ -36,11 +36,11 @@
 %        u(t,x) &= 0 \qquad\qquad\quad\text{for }(t,x)\in[0,1]\times\{0,1\}.
 %    \end{split}
 %\end{align}
-%Here, we choose the heat-conductivity $\kappa = \frac14$ in our experiments. 
+%Here, we choose the heat-conductivity $\kappa = \frac14$ in our experiments.
 
-We evaluate the performance of the different optimizers for different network architectures with $4$ hidden layers of different widths and the hyperbolic tangent $\tanh$ as an activation function. 
-Here, we only include the exact second-order methods when the parameter space of the network is small enough for this to be feasible. 
-As the equation admits a closed-form explicit solutions, we report the relative $L^2$ errors against the wall clock time achieved by the different optimizers in \Cref{fig:2D-Poisson}. 
+We evaluate the performance of the different optimizers for different network architectures with $4$ hidden layers of different widths and the hyperbolic tangent $\tanh$ as an activation function.
+Here, we only include the exact second-order methods when the parameter space of the network is small enough for this to be feasible.
+As the equation admits a closed-form explicit solutions, we report the relative $L^2$ errors against the wall clock time achieved by the different optimizers in \Cref{fig:2D-Poisson}.
 
 \begin{figure}
     \centering
@@ -52,22 +52,17 @@
 
 \subsection{A higher-dimensional evolutionary problem}
 
-To demonstrate that our method can also be applied to other problems as the Poisson equation we consider the four-dimensional heat equation 
+To demonstrate that our method can also be applied to other problems as the Poisson equation we consider the four-dimensional heat equation
 \begin{align}\label{eq:4D-heat}
     asdf.
 \end{align}
-Like before, we evaluate the performance of the different optimizers for networks with $4$ hidden layers, $\tanh$ activation function, and layers of different sizes. 
-We report the relative $L^2$ error with respect to the optimization time in \Cref{fig:4D-heat}.  
- 
+Like before, we evaluate the performance of the different optimizers for networks with $4$ hidden layers, $\tanh$ activation function, and layers of different sizes.
+We report the relative $L^2$ error with respect to the optimization time in \Cref{fig:4D-heat}.
+
 \begin{figure}
     \centering
-<<<<<<< HEAD
     \includegraphics{../kfac_pinns_exp/exp30_heat4d_groupplot/loss_over_time.pdf}
     \caption{We report the performance of different optimizers on the Poisson equation~\eqref{eq:2D-Poisson} measured in relative $L^2$ error against wall clock time for architectures with different parameter dimensions $D$; ...}
-=======
-    \includegraphics{kfac_pinns_exp/exp30_heat4d_groupplot/loss_over_time.pdf}
-    \caption{We report the performance of different optimizers on the Poisson equation~\eqref{eq:4D-heat} measured in relative $L^2$ error against wall clock time for architectures with different parameter dimensions $D$; ...}
->>>>>>> 4bee5bc1
     \label{fig:4D-heat}
 \end{figure}
 
@@ -141,7 +136,7 @@
 
 \begin{itemize}
     \item KFAC is competitive with exact second-order methods on smaller scale networks
-    \item ... 
+    \item ...
 \end{itemize}
 
 %\subsection{Limitations and Future Work}
