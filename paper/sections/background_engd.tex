\subsection{Energy natural gradients}

%\begin{itemize}
%    \item recently, energy NGs have been proposed
%    \item one can show that they mimic Newtons method in function space
%    \item yield very good accuracy
%    \item
%\end{itemize}

Natural gradients have been introduced by \citet{amari2000natural} and have shown great success in RL and other problems...
The general idea is to replace the vanilla GD update rule by a preconditioned version
    \[ \theta_{k+1} = \theta_k - \eta_k G(\theta_k)^{-1} \nabla L(\theta_k), \]
where $G(\theta)\in\mathbb R^{p\times p}$, $G(\theta)_{ij} \coloneqq g_{u_\theta}(\partial_{\theta_i} u_\theta, \partial_{\theta_j} u_\theta)$ is a matrix capturing the function space geometry of the problem and its parametrization.
Classically, $G$ is chosen as the Fisher information matrix, 
%\begin{equation}
%    F_I(\theta)_{ij} = \sum_{x} \frac{\partial_{\theta_i}p_\theta(x)\partial_{\theta_j}p_\theta(x)}{p_\theta(x)} = \sum_{x} \partial_{\theta_i} \log p_\theta(x) \partial_{\theta_j} \log p_\theta(x),
%\end{equation}
in which case the Riemannian metric $g$ is given by the Fisher-Rao metric~\cite[text]{keylist}. 

In the PINN setting however, the models $u_\theta$ are functions rather than probability measures %$p_\theta$ 
and the loss involves PDE terms.
%In order to adjust the definition of
To capture the geometric properties of this specific problem we consider the following Fisher / Gramian matrix %to this problemThe energy natural gradient is for this example to use the Fischer/Gramian of the form
\begin{equation*}
  F(\theta) = F_\Omega(\theta) + F_{\partial\Omega}(\theta)
\end{equation*}
where
\begin{equation}\label{eq:FisherInterior}
  F_\Omega(\theta)_{ij} = \frac1{{N_\Omega}} \sum_{k=1}^{N_\Omega} \partial_{\theta_i} \Delta u_\theta(x_k) \partial_{\theta_j} \Delta u_\theta(x_k)
  % = \frac1{{N_\Omega}} \sum_{i=1}^{N_\Omega} (\partial_{\theta_i} f_\theta) (\partial_{\theta_j} f_\theta ),
\end{equation}
% where $f_\theta = \Delta u_\theta$.
and
\begin{equation}
  F_{\partial\Omega}(\theta)_{ij} = \frac1{{N_\Omega}} \sum_{k=1}^{N_{\partial\Omega}} \partial_{\theta_i} u_\theta(x_k^b) \partial_{\theta_j} u_\theta (x_k^b).
  % = \frac1{{N_\Omega}} \sum_{i=1}^{N_\Omega} (\partial_{\theta_i} f_\theta) (\partial_{\theta_j} f_\theta ),
\end{equation}
In more compact form and written as Jacobian products, this can be expressed as
\begin{equation}\label{eq:Jacobian_Fischer}
  F_\Omega(\theta) = Dr_\Omega(\theta)^T Dr_\Omega(\theta)
  \quad \text{and} \quad
  F_{\partial\Omega}(\theta) = Dr_{\partial\Omega}(\theta)^T Dr_{\partial\Omega}(\theta).
\end{equation}
Here, $Dr_\Omega(\theta)$ and $Dr_{\partial\Omega}(\theta)$  denote the \emph{Jacobians} of the maps
\begin{equation*}
  r_{\Omega}\colon \Theta \to \mathbb{R}^{N_\Omega}, \quad r_{\Omega}(\theta) = \frac{1}{\sqrt{N_{\Omega}}}(\Delta u_\theta(x_1), \dots, \Delta u_\theta(x_{N_{\Omega}}))
\end{equation*}
and
\begin{equation*}
  r_{\partial\Omega}\colon \Theta \to \mathbb{R}^{{N_\partial\Omega}}, \quad r_{\partial\Omega}(\theta) = \frac{1}{\sqrt{N_{\partial\Omega}}}(u_\theta(x^b_1), \dots, u_\theta(x^b_{N_{\partial\Omega}}))
\end{equation*}

\paragraph{Interpretation as Gau\ss-Newton in the residual}
Consider the combined residual map
\begin{equation*}
    r\colon\mathbb R^p\to\mathbb R^{N_\Omega+N_{\partial\Omega}}, \quad \theta \mapsto \begin{pmatrix}
        r_\Omega(\theta) \\ r_{\partial\Omega}(\theta)
    \end{pmatrix}.
\end{equation*}
Then (with the right choice of the inner product) $L(\theta) = \frac12 \lVert r(\theta) \rVert_2^2$ and hence the Gau\ss-Newton matrix is given by
\[ Dr(\theta)^\top Dr(\theta) = Dr_\Omega(\theta)^T Dr_\Omega(\theta) + Dr_{\partial\Omega}(\theta)^T Dr_{\partial\Omega}(\theta) = F(\theta). \]
<<<<<<< HEAD
\todo[inline]{maybe we should also compare to typical GN approaches like CG / Cholesky decomposition?}
=======

>>>>>>> 5c145b99
%%% Local Variables:
%%% mode: latex
%%% TeX-master: "../main"
%%% End:<|MERGE_RESOLUTION|>--- conflicted
+++ resolved
@@ -11,13 +11,13 @@
 The general idea is to replace the vanilla GD update rule by a preconditioned version
     \[ \theta_{k+1} = \theta_k - \eta_k G(\theta_k)^{-1} \nabla L(\theta_k), \]
 where $G(\theta)\in\mathbb R^{p\times p}$, $G(\theta)_{ij} \coloneqq g_{u_\theta}(\partial_{\theta_i} u_\theta, \partial_{\theta_j} u_\theta)$ is a matrix capturing the function space geometry of the problem and its parametrization.
-Classically, $G$ is chosen as the Fisher information matrix, 
+Classically, $G$ is chosen as the Fisher information matrix,
 %\begin{equation}
 %    F_I(\theta)_{ij} = \sum_{x} \frac{\partial_{\theta_i}p_\theta(x)\partial_{\theta_j}p_\theta(x)}{p_\theta(x)} = \sum_{x} \partial_{\theta_i} \log p_\theta(x) \partial_{\theta_j} \log p_\theta(x),
 %\end{equation}
-in which case the Riemannian metric $g$ is given by the Fisher-Rao metric~\cite[text]{keylist}. 
+in which case the Riemannian metric $g$ is given by the Fisher-Rao metric~\cite[text]{keylist}.
 
-In the PINN setting however, the models $u_\theta$ are functions rather than probability measures %$p_\theta$ 
+In the PINN setting however, the models $u_\theta$ are functions rather than probability measures %$p_\theta$
 and the loss involves PDE terms.
 %In order to adjust the definition of
 To capture the geometric properties of this specific problem we consider the following Fisher / Gramian matrix %to this problemThe energy natural gradient is for this example to use the Fischer/Gramian of the form
@@ -59,11 +59,7 @@
 \end{equation*}
 Then (with the right choice of the inner product) $L(\theta) = \frac12 \lVert r(\theta) \rVert_2^2$ and hence the Gau\ss-Newton matrix is given by
 \[ Dr(\theta)^\top Dr(\theta) = Dr_\Omega(\theta)^T Dr_\Omega(\theta) + Dr_{\partial\Omega}(\theta)^T Dr_{\partial\Omega}(\theta) = F(\theta). \]
-<<<<<<< HEAD
 \todo[inline]{maybe we should also compare to typical GN approaches like CG / Cholesky decomposition?}
-=======
-
->>>>>>> 5c145b99
 %%% Local Variables:
 %%% mode: latex
 %%% TeX-master: "../main"
